--- conflicted
+++ resolved
@@ -354,35 +354,6 @@
     assert.match(output, new RegExp(`modified: '${userMetadata.modified}'`));
   });
 
-<<<<<<< HEAD
-  it('should combine multiple files into one new file', async () => {
-    const firstFileName = 'file-one.txt';
-    const secondFileName = 'file-two.txt';
-    const destinationFileName = 'file-one-two.txt';
-
-    const files = [
-      {file: bucket.file(firstFileName), contents: '123'},
-      {file: bucket.file(secondFileName), contents: '456'},
-    ];
-
-    await Promise.all(files.map(file => createFileAsync(file)));
-    const destinationFile = bucket.file(destinationFileName);
-
-    const output = execSync(
-      `node composeFile.js ${bucketName} ${firstFileName} ${secondFileName} ${destinationFileName}`
-    );
-    assert.include(
-      output,
-      `New composite file ${destinationFileName} was created by combining ${firstFileName} and ${secondFileName}.`
-    );
-
-    const [contents] = await destinationFile.download();
-    assert.strictEqual(
-      contents.toString(),
-      files.map(x => x.contents).join('')
-    );
-    await destinationFile.delete();
-=======
   it('should set storage class for a file', async () => {
     const output = execSync(
       `node fileChangeStorageClass.js ${bucketName} ${copiedFileName} standard`
@@ -393,7 +364,34 @@
       .file(copiedFileName)
       .getMetadata();
     assert.strictEqual(metadata.storageClass, 'STANDARD');
->>>>>>> c1fd5477
+  });
+
+  it('should combine multiple files into one new file', async () => {
+    const firstFileName = 'file-one.txt';
+    const secondFileName = 'file-two.txt';
+    const destinationFileName = 'file-one-two.txt';
+
+    const files = [
+      {file: bucket.file(firstFileName), contents: '123'},
+      {file: bucket.file(secondFileName), contents: '456'},
+    ];
+
+    await Promise.all(files.map(file => createFileAsync(file)));
+    const destinationFile = bucket.file(destinationFileName);
+
+    const output = execSync(
+      `node composeFile.js ${bucketName} ${firstFileName} ${secondFileName} ${destinationFileName}`
+    );
+    assert.include(
+      output,
+      `New composite file ${destinationFileName} was created by combining ${firstFileName} and ${secondFileName}.`
+    );
+
+    const [contents] = await destinationFile.download();
+    assert.strictEqual(
+      contents.toString(),
+      files.map(x => x.contents).join('')
+    );
   });
 
   it('should delete a file', async () => {
