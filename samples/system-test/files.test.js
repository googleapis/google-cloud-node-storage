// Copyright 2019 Google LLC
//
// Licensed under the Apache License, Version 2.0 (the "License");
// you may not use this file except in compliance with the License.
// You may obtain a copy of the License at
//
//      http://www.apache.org/licenses/LICENSE-2.0
//
// Unless required by applicable law or agreed to in writing, software
// distributed under the License is distributed on an "AS IS" BASIS,
// WITHOUT WARRANTIES OR CONDITIONS OF ANY KIND, either express or implied.
// See the License for the specific language governing permissions and
// limitations under the License.

'use strict';

const fs = require('fs');
const path = require('path');
const {Storage} = require('@google-cloud/storage');
const {assert} = require('chai');
const {before, after, it, describe} = require('mocha');
const cp = require('child_process');
const fetch = require('node-fetch');
const uuid = require('uuid');
const {promisify} = require('util');

const execSync = cmd => cp.execSync(cmd, {encoding: 'utf-8'});

const storage = new Storage();
const cwd = path.join(__dirname, '..');
const bucketName = generateName();
const bucket = storage.bucket(bucketName);
const fileName = 'test.txt';
const movedFileName = 'test2.txt';
const copiedFileName = 'test3.txt';
const renamedFileName = 'test4.txt';
const signedFileName = 'signed-upload.txt';
const kmsKeyName = process.env.GOOGLE_CLOUD_KMS_KEY_US;
const filePath = path.join(cwd, 'resources', fileName);
const folderPath = path.join(cwd, 'resources');
const downloadFilePath = path.join(cwd, 'downloaded.txt');

const fileContent = fs.readFileSync(filePath, 'utf-8');

describe('file', () => {
  before(async () => {
    await bucket.create();
  });

  after(async () => {
    await promisify(fs.unlink)(downloadFilePath).catch(console.error);
    // Try deleting all files twice, just to make sure
    await bucket.deleteFiles({force: true}).catch(console.error);
    await bucket.deleteFiles({force: true}).catch(console.error);
    await bucket.delete().catch(console.error);
  });

  it('should upload a file', async () => {
    const output = execSync(`node uploadFile.js ${bucketName} ${filePath}`);
    assert.match(output, new RegExp(`${filePath} uploaded to ${bucketName}.`));
    const [exists] = await bucket.file(fileName).exists();
    assert.strictEqual(exists, true);
  });

  it('should upload a file with a kms key', async () => {
    const output = execSync(
      `node uploadFileWithKmsKey.js ${bucketName} ${filePath} ${kmsKeyName}`
    );
    assert.include(
      output,
      `${filePath} uploaded to ${bucketName} using ${kmsKeyName}.`
    );
    const [exists] = await bucket.file(fileName).exists();
    assert.strictEqual(exists, true);
  });

  it('should upload a local directory', done => {
    const output = execSync(
      `node uploadDirectory.js ${bucketName} ${folderPath}`
    );

    const fileList = [];
    getFileList(folderPath);

    function getFileList(directory) {
      const items = fs.readdirSync(directory);
      items.forEach(item => {
        const fullPath = path.join(directory, item);
        const stat = fs.lstatSync(fullPath);
        if (stat.isFile()) {
          fileList.push(fullPath);
        } else {
          getFileList(fullPath);
        }
      });
    }

    assert.match(
      output,
      new RegExp(
        `${fileList.length} files uploaded to ${bucketName} successfully.`
      )
    );

    Promise.all(
      fileList.map(file =>
        bucket
          .file(
            path.relative(path.dirname(folderPath), file).replace(/\\/g, '/')
          )
          .exists()
      )
    ).then(resps => {
      const ctr = resps.reduce((acc, cur) => {
        return acc + cur[0];
      }, 0);
      assert.strictEqual(ctr, fileList.length);
      done();
    }, assert.ifError);
  });

  it('should download a file', () => {
    const output = execSync(
      `node downloadFile.js ${bucketName} ${fileName} ${downloadFilePath}`
    );
    assert.match(
      output,
      new RegExp(
        `gs://${bucketName}/${fileName} downloaded to ${downloadFilePath}.`
      )
    );
    fs.statSync(downloadFilePath);
  });

  it('should move a file', async () => {
    const output = execSync(
      `node moveFile.js ${bucketName} ${fileName} ${movedFileName}`
    );
    assert.match(
      output,
      new RegExp(
        `gs://${bucketName}/${fileName} moved to gs://${bucketName}/${movedFileName}.`
      )
    );
    const [exists] = await bucket.file(movedFileName).exists();
    assert.strictEqual(exists, true);
  });

  it('should copy a file', async () => {
    const output = execSync(
      `node copyFile.js ${bucketName} ${movedFileName} ${bucketName} ${copiedFileName}`
    );
    assert.match(
      output,
      new RegExp(
        `gs://${bucketName}/${movedFileName} copied to gs://${bucketName}/${copiedFileName}.`
      )
    );
    const [exists] = await bucket.file(copiedFileName).exists();
    assert.strictEqual(exists, true);
  });

  it('should list files', () => {
    const output = execSync(`node listFiles.js ${bucketName}`);
    assert.match(output, /Files:/);
    assert.match(output, new RegExp(movedFileName));
    assert.match(output, new RegExp(copiedFileName));
  });

  it('should list files by a prefix', () => {
    let output = execSync(`node listFilesByPrefix.js ${bucketName} test "/"`);
    assert.match(output, /Files:/);
    assert.match(output, new RegExp(movedFileName));
    assert.match(output, new RegExp(copiedFileName));

    output = execSync(`node listFilesByPrefix.js ${bucketName} foo`);
    assert.match(output, /Files:/);
    assert.notMatch(output, new RegExp(movedFileName));
    assert.notMatch(output, new RegExp(copiedFileName));
  });

<<<<<<< HEAD
  it('should list files with pagination', () => {
    const output = execSync(`node listFilesPaginate.js ${bucketName}`);
    assert.match(output, /Files:/);
    assert.match(output, new RegExp(movedFileName));
    assert.match(output, new RegExp(copiedFileName));
=======
  it('should rename a file', async () => {
    const output = execSync(
      `node renameFile.js ${bucketName} ${movedFileName} ${renamedFileName}`
    );
    assert.match(
      output,
      new RegExp(
        `gs://${bucketName}/${movedFileName} renamed to gs://${bucketName}/${renamedFileName}.`
      )
    );
    const [exists] = await bucket.file(renamedFileName).exists();
    assert.strictEqual(exists, true);

    const [oldFileExists] = await bucket.file(movedFileName).exists();
    assert.strictEqual(oldFileExists, false);
>>>>>>> c77eaa36
  });

  it('should make a file public', () => {
    const output = execSync(
      `node makePublic.js ${bucketName} ${copiedFileName}`
    );
    assert.match(
      output,
      new RegExp(`gs://${bucketName}/${copiedFileName} is now public.`)
    );
  });

  it('should generate a v2 signed URL for a file', async () => {
    const output = await execSync(
      `node generateSignedUrl ${bucketName} ${copiedFileName}`
    );
    assert.match(
      output,
      new RegExp(`The signed url for ${copiedFileName} is `)
    );
  });

  it('should generate a v4 signed URL and read a file', async () => {
    const output = await execSync(
      `node generateV4ReadSignedUrl.js ${bucketName} ${copiedFileName}`
    );

    const expected = /URL:\n([^\s]+)/;
    assert.match(output, expected);

    const match = output.match(expected);
    const res = await fetch(match[1]);
    const text = await res.text();
    assert.strictEqual(text, fileContent);
  });

  it('should generate a v4 signed URL and upload a file', async () => {
    const output = execSync(
      `node generateV4UploadSignedUrl.js ${bucketName} ${signedFileName}`
    );

    const expected = /URL:\n([^\s]+)/;
    assert.match(output, expected);

    const match = output.match(expected);
    const req = {
      method: 'PUT',
      headers: {'Content-Type': 'application/octet-stream'},
      body: fileContent,
    };
    await fetch(match[1], req);

    await new Promise((resolve, reject) => {
      let remoteContent = '';
      bucket
        .file(signedFileName)
        .createReadStream()
        .on('response', res => {
          assert.strictEqual(
            res.headers['content-type'],
            'application/octet-stream'
          );
        })
        .on('data', buf => (remoteContent += buf.toString()))
        .on('end', () => {
          assert.strictEqual(remoteContent, fileContent);
          resolve();
        })
        .on('error', reject);
    });
  });

  it('should generate a v4 signed policy', async () => {
    const output = execSync(
      `node generateV4SignedPolicy.js ${bucketName} ${signedFileName}`
    );

    assert.include(
      output,
      `<form action='https://storage.googleapis.com/${bucketName}/`
    );
    assert.include(output, `<input name='key' value='${signedFileName}'`);
    assert.include(output, "<input name='x-goog-signature'");
    assert.include(output, "<input name='x-goog-date'");
    assert.include(output, "<input name='x-goog-credential'");
    assert.include(
      output,
      "<input name='x-goog-algorithm' value='GOOG4-RSA-SHA256'"
    );
    assert.include(output, "<input name='policy'");
    assert.include(output, "<input name='x-goog-meta-test' value='data'");
    assert.include(output, "<input type='file' name='file'/>");
  });

  it('should get metadata for a file', () => {
    const output = execSync(
      `node getMetadata.js ${bucketName} ${copiedFileName}`
    );
    assert.match(output, new RegExp(`File: ${copiedFileName}`));
    assert.match(output, new RegExp(`Bucket: ${bucketName}`));
  });

  it('should set metadata for a file', () => {
    // used in sample
    const userMetadata = {
      description: 'file description...',
      modified: '1900-01-01',
    };
    const output = execSync(
      `node fileSetMetadata.js ${bucketName} ${copiedFileName}`
    );

    assert.match(
      output,
      new RegExp(`description: '${userMetadata.description}'`)
    );
    assert.match(output, new RegExp(`modified: '${userMetadata.modified}'`));
  });

  it('should delete a file', async () => {
    const output = execSync(
      `node deleteFile.js ${bucketName} ${copiedFileName}`
    );
    assert.match(
      output,
      new RegExp(`gs://${bucketName}/${copiedFileName} deleted.`)
    );
    const [exists] = await bucket.file(copiedFileName).exists();
    assert.strictEqual(exists, false);
  });

  describe('file archived generations', () => {
    const bucketNameWithVersioning = generateName();
    const fileName = 'file-one.txt';
    const bucketWithVersioning = storage.bucket(bucketNameWithVersioning);

    before(async () => {
      const versionedFile = bucketWithVersioning.file(fileName);
      const filesToCreate = [
        {file: versionedFile, contents: '123'},
        {file: versionedFile, contents: '456'},
      ];
      await storage.createBucket(bucketNameWithVersioning, {
        versioning: {
          enabled: true,
        },
      });
      await Promise.all(filesToCreate.map(file => createFileAsync(file)));
    });

    after(async () => {
      await bucketWithVersioning.deleteFiles({
        versions: true,
        force: true,
      });
      await bucketWithVersioning.delete();
    });

    it('should list file with old versions', async () => {
      const output = execSync(
        `node listFilesWithOldVersions.js ${bucketNameWithVersioning}`
      );
      assert.notEqual(output.indexOf(fileName), output.lastIndexOf(fileName));
    });

    it('should copy file with old versions', async () => {
      console.log('bucket: ', bucketNameWithVersioning);
      const destFileName = 'file-two.txt';
      const [files] = await bucketWithVersioning.getFiles({versions: true});
      const generation = files[0].metadata.generation;
      const output = execSync(
        `node copyOldVersionOfFile.js ${bucketNameWithVersioning} ${fileName} ${bucketNameWithVersioning} ${destFileName} ${generation}`
      );
      assert.match(
        output,
        new RegExp(
          `Generation ${generation} of file ${fileName} in bucket ${bucketNameWithVersioning} was copied to ${destFileName} in bucket ${bucketNameWithVersioning}.`
        )
      );
      const [exists] = await bucketWithVersioning.file(destFileName).exists();
      assert.strictEqual(exists, true);
    });

    it('should delete file with versions', async () => {
      const [files] = await bucketWithVersioning.getFiles({versions: true});
      const generation = files[0].metadata.generation;
      const output = execSync(
        `node deleteOldVersionOfFile.js ${bucketNameWithVersioning} ${fileName} ${generation}`
      );
      assert.match(
        output,
        new RegExp(
          `Generation ${generation} of file ${fileName} was deleted from ${bucketNameWithVersioning}.`
        )
      );
      const [exists] = await bucketWithVersioning
        .file(fileName, {
          generation,
        })
        .exists();
      assert.strictEqual(exists, false);
    });
  });
});

function generateName() {
  return `nodejs-storage-samples-${uuid.v4()}`;
}

function createFileAsync(fileObject) {
  return fileObject.file.save(fileObject.contents);
}<|MERGE_RESOLUTION|>--- conflicted
+++ resolved
@@ -179,13 +179,13 @@
     assert.notMatch(output, new RegExp(copiedFileName));
   });
 
-<<<<<<< HEAD
   it('should list files with pagination', () => {
     const output = execSync(`node listFilesPaginate.js ${bucketName}`);
     assert.match(output, /Files:/);
     assert.match(output, new RegExp(movedFileName));
     assert.match(output, new RegExp(copiedFileName));
-=======
+  });
+
   it('should rename a file', async () => {
     const output = execSync(
       `node renameFile.js ${bucketName} ${movedFileName} ${renamedFileName}`
@@ -201,7 +201,6 @@
 
     const [oldFileExists] = await bucket.file(movedFileName).exists();
     assert.strictEqual(oldFileExists, false);
->>>>>>> c77eaa36
   });
 
   it('should make a file public', () => {
