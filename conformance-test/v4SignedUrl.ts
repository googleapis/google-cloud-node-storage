--- conflicted
+++ resolved
@@ -83,11 +83,7 @@
       const {cname, urlStyle} = parseUrlStyle(testCase.urlStyle, domain);
       const extensionHeaders = testCase.headers;
       const queryParams = testCase.queryParameters;
-<<<<<<< HEAD
-      let baseConfig = {
-=======
       const baseConfig = {
->>>>>>> e874fa83
         extensionHeaders,
         version,
         expires,
