/*!
 * Copyright 2014 Google Inc. All Rights Reserved.
 *
 * Licensed under the Apache License, Version 2.0 (the "License");
 * you may not use this file except in compliance with the License.
 * You may obtain a copy of the License at
 *
 *      http://www.apache.org/licenses/LICENSE-2.0
 *
 * Unless required by applicable law or agreed to in writing, software
 * distributed under the License is distributed on an "AS IS" BASIS,
 * WITHOUT WARRANTIES OR CONDITIONS OF ANY KIND, either express or implied.
 * See the License for the specific language governing permissions and
 * limitations under the License.
 */

import {BodyResponseCallback, DecorateRequestOptions, Metadata} from '@google-cloud/common';
import {promisifyAll} from '@google-cloud/promisify';
<<<<<<< HEAD
import * as arrify from 'arrify';
=======
import arrify = require('arrify');
import * as r from 'request';
>>>>>>> d2bbcf33

export interface AclOptions {
  pathPrefix: string;
  request:
      (reqOpts: DecorateRequestOptions, callback: BodyResponseCallback) => void;
}

export type GetAclResponse =
    [AccessControlObject | AccessControlObject[], Metadata];
export interface GetAclCallback {
  (err: Error|null, acl?: AccessControlObject|AccessControlObject[]|null,
   apiResponse?: Metadata): void;
}
export interface GetAclOptions {
  entity: string;
  generation?: number;
  userProject?: string;
}

export interface UpdateAclOptions {
  entity: string;
  role: string;
  generation?: number;
  userProject?: string;
}
export type UpdateAclResponse = [AccessControlObject, Metadata];
export interface UpdateAclCallback {
  (err: Error|null, acl?: AccessControlObject|null,
   apiResponse?: Metadata): void;
}

export interface AddAclOptions {
  entity: string;
  role: string;
  generation?: number;
  userProject?: string;
}
export type AddAclResponse = [AccessControlObject, Metadata];
export interface AddAclCallback {
  (err: Error|null, acl?: AccessControlObject|null,
   apiResponse?: Metadata): void;
}
export type RemoveAclResponse = [Metadata];
export interface RemoveAclCallback {
  (err: Error|null, apiResponse?: Metadata): void;
}
export interface RemoveAclOptions {
  entity: string;
  generation?: number;
  userProject?: string;
}

interface AclQuery {
  generation: number;
  userProject: string;
}

export interface AccessControlObject {
  entity: string;
  role: string;
  projectTeam: string;
}

/**
 * Attach functionality to a {@link Storage.acl} instance. This will add an
 * object for each role group (owners, readers, and writers), with each object
 * containing methods to add or delete a type of entity.
 *
 * As an example, here are a few methods that are created.
 *
 *   myBucket.acl.readers.deleteGroup('groupId', function(err) {});
 *
 *   myBucket.acl.owners.addUser('email@example.com', function(err, acl) {});
 *
 *   myBucket.acl.writers.addDomain('example.com', function(err, acl) {});
 *
 * @private
 */
class AclRoleAccessorMethods {
  private static accessMethods = ['add', 'delete'];

  private static entities = [
    // Special entity groups that do not require further specification.
    'allAuthenticatedUsers',
    'allUsers',

    // Entity groups that require specification, e.g. `user-email@example.com`.
    'domain-',
    'group-',
    'project-',
    'user-',
  ];

  private static roles = ['OWNER', 'READER', 'WRITER'];

  owners = {};

  readers = {};

  writers = {};

  constructor() {
    /**
     * An object of convenience methods to add or delete owner ACL permissions
     * for a given entity.
     *
     * The supported methods include:
     *
     *   - `myFile.acl.owners.addAllAuthenticatedUsers`
     *   - `myFile.acl.owners.deleteAllAuthenticatedUsers`
     *   - `myFile.acl.owners.addAllUsers`
     *   - `myFile.acl.owners.deleteAllUsers`
     *   - `myFile.acl.owners.addDomain`
     *   - `myFile.acl.owners.deleteDomain`
     *   - `myFile.acl.owners.addGroup`
     *   - `myFile.acl.owners.deleteGroup`
     *   - `myFile.acl.owners.addProject`
     *   - `myFile.acl.owners.deleteProject`
     *   - `myFile.acl.owners.addUser`
     *   - `myFile.acl.owners.deleteUser`
     *
     * @name Acl#owners
     *
     * @example
     * const storage = require('@google-cloud/storage')();
     * const myBucket = storage.bucket('my-bucket');
     * const myFile = myBucket.file('my-file');
     *
     * //-
     * // Add a user as an owner of a file.
     * //-
     * const myBucket = gcs.bucket('my-bucket');
     * const myFile = myBucket.file('my-file');
     * myFile.acl.owners.addUser('email@example.com', function(err, aclObject)
     * {});
     *
     * //-
     * // For reference, the above command is the same as running the following.
     * //-
     * myFile.acl.add({
     *   entity: 'user-email@example.com',
     *   role: gcs.acl.OWNER_ROLE
     * }, function(err, aclObject) {});
     *
     * //-
     * // If the callback is omitted, we'll return a Promise.
     * //-
     * myFile.acl.owners.addUser('email@example.com').then(function(data) {
     *   const aclObject = data[0];
     *   const apiResponse = data[1];
     * });
     */
    this.owners = {};

    /**
     * An object of convenience methods to add or delete reader ACL permissions
     * for a given entity.
     *
     * The supported methods include:
     *
     *   - `myFile.acl.readers.addAllAuthenticatedUsers`
     *   - `myFile.acl.readers.deleteAllAuthenticatedUsers`
     *   - `myFile.acl.readers.addAllUsers`
     *   - `myFile.acl.readers.deleteAllUsers`
     *   - `myFile.acl.readers.addDomain`
     *   - `myFile.acl.readers.deleteDomain`
     *   - `myFile.acl.readers.addGroup`
     *   - `myFile.acl.readers.deleteGroup`
     *   - `myFile.acl.readers.addProject`
     *   - `myFile.acl.readers.deleteProject`
     *   - `myFile.acl.readers.addUser`
     *   - `myFile.acl.readers.deleteUser`
     *
     * @name Acl#readers
     *
     * @example
     * const storage = require('@google-cloud/storage')();
     * const myBucket = storage.bucket('my-bucket');
     * const myFile = myBucket.file('my-file');
     *
     * //-
     * // Add a user as a reader of a file.
     * //-
     * myFile.acl.readers.addUser('email@example.com', function(err, aclObject)
     * {});
     *
     * //-
     * // For reference, the above command is the same as running the following.
     * //-
     * myFile.acl.add({
     *   entity: 'user-email@example.com',
     *   role: gcs.acl.READER_ROLE
     * }, function(err, aclObject) {});
     *
     * //-
     * // If the callback is omitted, we'll return a Promise.
     * //-
     * myFile.acl.readers.addUser('email@example.com').then(function(data) {
     *   const aclObject = data[0];
     *   const apiResponse = data[1];
     * });
     */
    this.readers = {};

    /**
     * An object of convenience methods to add or delete writer ACL permissions
     * for a given entity.
     *
     * The supported methods include:
     *
     *   - `myFile.acl.writers.addAllAuthenticatedUsers`
     *   - `myFile.acl.writers.deleteAllAuthenticatedUsers`
     *   - `myFile.acl.writers.addAllUsers`
     *   - `myFile.acl.writers.deleteAllUsers`
     *   - `myFile.acl.writers.addDomain`
     *   - `myFile.acl.writers.deleteDomain`
     *   - `myFile.acl.writers.addGroup`
     *   - `myFile.acl.writers.deleteGroup`
     *   - `myFile.acl.writers.addProject`
     *   - `myFile.acl.writers.deleteProject`
     *   - `myFile.acl.writers.addUser`
     *   - `myFile.acl.writers.deleteUser`
     *
     * @name Acl#writers
     *
     * @example
     * const storage = require('@google-cloud/storage')();
     * const myBucket = storage.bucket('my-bucket');
     * const myFile = myBucket.file('my-file');
     *
     * //-
     * // Add a user as a writer of a file.
     * //-
     * myFile.acl.writers.addUser('email@example.com', function(err, aclObject)
     * {});
     *
     * //-
     * // For reference, the above command is the same as running the following.
     * //-
     * myFile.acl.add({
     *   entity: 'user-email@example.com',
     *   role: gcs.acl.WRITER_ROLE
     * }, function(err, aclObject) {});
     *
     * //-
     * // If the callback is omitted, we'll return a Promise.
     * //-
     * myFile.acl.writers.addUser('email@example.com').then(function(data) {
     *   const aclObject = data[0];
     *   const apiResponse = data[1];
     * });
     */
    this.writers = {};
    AclRoleAccessorMethods.roles.forEach(this._assignAccessMethods.bind(this));
  }

  _assignAccessMethods(role: string) {
    const accessMethods = AclRoleAccessorMethods.accessMethods;
    const entities = AclRoleAccessorMethods.entities;
    const roleGroup = role.toLowerCase() + 's';

    // tslint:disable-next-line:no-any
    (this as any)[roleGroup] = entities.reduce((acc, entity) => {
      const isPrefix = entity.charAt(entity.length - 1) === '-';

      accessMethods.forEach(accessMethod => {
        let method = accessMethod + entity[0].toUpperCase() + entity.substr(1);

        if (isPrefix) {
          method = method.replace('-', '');
        }

        // Wrap the parent accessor method (e.g. `add` or `delete`) to avoid the
        // more complex API of specifying an `entity` and `role`.
        // tslint:disable-next-line:no-any
        (acc as any)[method] =
            (entityId: string, options: {}, callback: Function|{}) => {
              let apiEntity;

              if (typeof options === 'function') {
                callback = options;
                options = {};
              }

              if (isPrefix) {
                apiEntity = entity + entityId;
              } else {
                // If the entity is not a prefix, it is a special entity group
                // that does not require further details. The accessor methods
                // only accept a callback.
                apiEntity = entity;
                callback = entityId;
              }

              options = Object.assign(
                  {
                    entity: apiEntity,
                    role,
                  },
                  options);

              const args = [options];

              if (typeof callback === 'function') {
                args.push(callback);
              }

              // tslint:disable-next-line:no-any
              return (this as any)[accessMethod].apply(this, args);
            };
      });

      return acc;
    }, {});
  }
}

/**
 * Cloud Storage uses access control lists (ACLs) to manage object and
 * bucket access. ACLs are the mechanism you use to share objects with other
 * users and allow other users to access your buckets and objects.
 *
 * An ACL consists of one or more entries, where each entry grants permissions
 * to an entity. Permissions define the actions that can be performed against an
 * object or bucket (for example, `READ` or `WRITE`); the entity defines who the
 * permission applies to (for example, a specific user or group of users).
 *
 * Where an `entity` value is accepted, we follow the format the Cloud Storage
 * API expects.
 *
 * Refer to
 * https://cloud.google.com/storage/docs/json_api/v1/defaultObjectAccessControls
 * for the most up-to-date values.
 *
 *   - `user-userId`
 *   - `user-email`
 *   - `group-groupId`
 *   - `group-email`
 *   - `domain-domain`
 *   - `project-team-projectId`
 *   - `allUsers`
 *   - `allAuthenticatedUsers`
 *
 * Examples:
 *
 *   - The user "liz@example.com" would be `user-liz@example.com`.
 *   - The group "example@googlegroups.com" would be
 *     `group-example@googlegroups.com`.
 *   - To refer to all members of the Google Apps for Business domain
 *     "example.com", the entity would be `domain-example.com`.
 *
 * For more detailed information, see
 * [About Access Control Lists](http://goo.gl/6qBBPO).
 *
 * @constructor Acl
 * @mixin
 * @param {object} options Configuration options.
 */
class Acl extends AclRoleAccessorMethods {
  default !: Acl;
  pathPrefix: string;
  request_:
      (reqOpts: DecorateRequestOptions, callback: BodyResponseCallback) => void;

  constructor(options: AclOptions) {
    super();
    this.pathPrefix = options.pathPrefix;
    this.request_ = options.request;
  }

  add(options: AddAclOptions): Promise<AddAclResponse>;
  add(options: AddAclOptions, callback: AddAclCallback): void;
  /**
   * @typedef {array} AddAclResponse
   * @property {object} 0 The Acl Objects.
   * @property {object} 1 The full API response.
   */
  /**
   * @callback AddAclCallback
   * @param {?Error} err Request error, if any.
   * @param {object} acl The Acl Objects.
   * @param {object} apiResponse The full API response.
   */
  /**
   * Add access controls on a {@link Bucket} or {@link File}.
   *
   * @see [BucketAccessControls: insert API Documentation]{@link https://cloud.google.com/storage/docs/json_api/v1/bucketAccessControls/insert}
   * @see [ObjectAccessControls: insert API Documentation]{@link https://cloud.google.com/storage/docs/json_api/v1/objectAccessControls/insert}
   *
   * @param {object} options Configuration options.
   * @param {string} options.entity Whose permissions will be added.
   * @param {string} options.role Permissions allowed for the defined entity.
   *     See {@link https://cloud.google.com/storage/docs/access-control Access
   * Control}.
   * @param {number} [options.generation] **File Objects Only** Select a specific
   *     revision of this file (as opposed to the latest version, the default).
   * @param {string} [options.userProject] The ID of the project which will be
   *     billed for the request.
   * @param {AddAclCallback} [callback] Callback function.
   * @returns {Promise<AddAclResponse>}
   *
   * @example
   * const storage = require('@google-cloud/storage')();
   * const myBucket = storage.bucket('my-bucket');
   * const myFile = myBucket.file('my-file');
   *
   * const options = {
   *   entity: 'user-useremail@example.com',
   *   role: gcs.acl.OWNER_ROLE
   * };
   *
   * myBucket.acl.add(options, function(err, aclObject, apiResponse) {});
   *
   * //-
   * // For file ACL operations, you can also specify a `generation` property.
   * // Here is how you would grant ownership permissions to a user on a
   * specific
   * // revision of a file.
   * //-
   * myFile.acl.add({
   *   entity: 'user-useremail@example.com',
   *   role: gcs.acl.OWNER_ROLE,
   *   generation: 1
   * }, function(err, aclObject, apiResponse) {});
   *
   * //-
   * // If the callback is omitted, we'll return a Promise.
   * //-
   * myBucket.acl.add(options).then(function(data) {
   *   const aclObject = data[0];
   *   const apiResponse = data[1];
   * });
   *
   * @example <caption>include:samples/acl.js</caption>
   * region_tag:storage_add_file_owner
   * Example of adding an owner to a file:
   *
   * @example <caption>include:samples/acl.js</caption>
   * region_tag:storage_add_bucket_owner
   * Example of adding an owner to a bucket:
   *
   * @example <caption>include:samples/acl.js</caption>
   * region_tag:storage_add_bucket_default_owner
   * Example of adding a default owner to a bucket:
   */
  add(options: AddAclOptions,
      callback?: AddAclCallback): void|Promise<AddAclResponse> {
    const query = {} as AclQuery;

    if (options.generation) {
      query.generation = options.generation;
    }

    if (options.userProject) {
      query.userProject = options.userProject;
    }

    this.request(
        {
          method: 'POST',
          uri: '',
          qs: query,
          json: {
            entity: options.entity,
            role: options.role.toUpperCase(),
          },
        },
        (err, resp) => {
          if (err) {
            callback!(err, null, resp);
            return;
          }

          callback!(null, this.makeAclObject_(resp), resp);
        });
  }

  delete(options: RemoveAclOptions): Promise<RemoveAclResponse>;
  delete(options: RemoveAclOptions, callback: RemoveAclCallback): void;
  /**
   * @typedef {array} RemoveAclResponse
   * @property {object} 0 The full API response.
   */
  /**
   * @callback RemoveAclCallback
   * @param {?Error} err Request error, if any.
   * @param {object} apiResponse The full API response.
   */
  /**
   * Delete access controls on a {@link Bucket} or {@link File}.
   *
   * @see [BucketAccessControls: delete API Documentation]{@link https://cloud.google.com/storage/docs/json_api/v1/bucketAccessControls/delete}
   * @see [ObjectAccessControls: delete API Documentation]{@link https://cloud.google.com/storage/docs/json_api/v1/objectAccessControls/delete}
   *
   * @param {object} options Configuration object.
   * @param {string} options.entity Whose permissions will be revoked.
   * @param {int} [options.generation] **File Objects Only** Select a specific
   *     revision of this file (as opposed to the latest version, the default).
   * @param {string} [options.userProject] The ID of the project which will be
   *     billed for the request.
   * @param {RemoveAclCallback} callback The callback function.
   * @returns {Promise<RemoveAclResponse>}
   *
   * @example
   * const storage = require('@google-cloud/storage')();
   * const myBucket = storage.bucket('my-bucket');
   * const myFile = myBucket.file('my-file');
   *
   * myBucket.acl.delete({
   *   entity: 'user-useremail@example.com'
   * }, function(err, apiResponse) {});
   *
   * //-
   * // For file ACL operations, you can also specify a `generation` property.
   * //-
   * myFile.acl.delete({
   *   entity: 'user-useremail@example.com',
   *   generation: 1
   * }, function(err, apiResponse) {});
   *
   * //-
   * // If the callback is omitted, we'll return a Promise.
   * //-
   * myFile.acl.delete().then(function(data) {
   *   const apiResponse = data[0];
   * });
   *
   * @example <caption>include:samples/acl.js</caption>
   * region_tag:storage_remove_bucket_owner
   * Example of removing an owner from a bucket:
   *
   * @example <caption>include:samples/acl.js</caption>
   * region_tag:storage_remove_bucket_default_owner
   * Example of removing a default owner from a bucket:
   *
   * @example <caption>include:samples/acl.js</caption>
   * region_tag:storage_remove_file_owner
   * Example of removing an owner from a bucket:
   */
  delete(options: RemoveAclOptions, callback?: RemoveAclCallback):
      void|Promise<RemoveAclResponse> {
    const query = {} as AclQuery;

    if (options.generation) {
      query.generation = options.generation;
    }

    if (options.userProject) {
      query.userProject = options.userProject;
    }

    this.request(
        {
          method: 'DELETE',
          uri: '/' + encodeURIComponent(options.entity),
          qs: query,
        },
        (err, resp) => {
          callback!(err, resp);
        });
  }

  get(options?: GetAclOptions): Promise<GetAclResponse>;
  get(options: GetAclOptions, callback: GetAclCallback): void;
  get(callback: GetAclCallback): void;
  /**
   * @typedef {array} GetAclResponse
   * @property {object|object[]} 0 Single or array of Acl Objects.
   * @property {object} 1 The full API response.
   */
  /**
   * @callback GetAclCallback
   * @param {?Error} err Request error, if any.
   * @param {object|object[]} acl Single or array of Acl Objects.
   * @param {object} apiResponse The full API response.
   */
  /**
   * Get access controls on a {@link Bucket} or {@link File}. If
   * an entity is omitted, you will receive an array of all applicable access
   * controls.
   *
   * @see [BucketAccessControls: get API Documentation]{@link https://cloud.google.com/storage/docs/json_api/v1/bucketAccessControls/get}
   * @see [ObjectAccessControls: get API Documentation]{@link https://cloud.google.com/storage/docs/json_api/v1/objectAccessControls/get}
   *
   * @param {object|function} [options] Configuration options. If you want to
   *     receive a list of all access controls, pass the callback function as
   * the only argument.
   * @param {string} [options.entity] Whose permissions will be fetched.
   * @param {number} [options.generation] **File Objects Only** Select a specific
   *     revision of this file (as opposed to the latest version, the default).
   * @param {string} [options.userProject] The ID of the project which will be
   *     billed for the request.
   * @param {GetAclCallback} [callback] Callback function.
   * @returns {Promise<GetAclResponse>}
   *
   * @example
   * const storage = require('@google-cloud/storage')();
   * const myBucket = storage.bucket('my-bucket');
   * const myFile = myBucket.file('my-file');
   *
   * myBucket.acl.get({
   *   entity: 'user-useremail@example.com'
   * }, function(err, aclObject, apiResponse) {});
   *
   * //-
   * // Get all access controls.
   * //-
   * myBucket.acl.get(function(err, aclObjects, apiResponse) {
   *   // aclObjects = [
   *   //   {
   *   //     entity: 'user-useremail@example.com',
   *   //     role: 'owner'
   *   //   }
   *   // ]
   * });
   *
   * //-
   * // For file ACL operations, you can also specify a `generation` property.
   * //-
   * myFile.acl.get({
   *   entity: 'user-useremail@example.com',
   *   generation: 1
   * }, function(err, aclObject, apiResponse) {});
   *
   * //-
   * // If the callback is omitted, we'll return a Promise.
   * //-
   * myBucket.acl.get().then(function(data) {
   *   const aclObject = data[0];
   *   const apiResponse = data[1];
   * });
   *
   * @example <caption>include:samples/acl.js</caption>
   * region_tag:storage_print_file_acl
   * Example of printing a file's ACL:
   *
   * @example <caption>include:samples/acl.js</caption>
   * region_tag:storage_print_file_acl_for_user
   * Example of printing a file's ACL for a specific user:
   *
   * @example <caption>include:samples/acl.js</caption>
   * region_tag:storage_print_bucket_acl
   * Example of printing a bucket's ACL:
   *
   * @example <caption>include:samples/acl.js</caption>
   * region_tag:storage_print_bucket_acl_for_user
   * Example of printing a bucket's ACL for a specific user:
   */
  get(optionsOrCallback?: GetAclOptions|GetAclCallback,
      cb?: GetAclCallback): void|Promise<GetAclResponse> {
    const options =
        typeof optionsOrCallback === 'object' ? optionsOrCallback : null;
    const callback =
        typeof optionsOrCallback === 'function' ? optionsOrCallback : cb;
    let path = '';
    const query = {} as AclQuery;

    if (options) {
      path = '/' + encodeURIComponent(options.entity);

      if (options.generation) {
        query.generation = options.generation;
      }

      if (options.userProject) {
        query.userProject = options.userProject;
      }
    }

    this.request(
        {
          uri: path,
          qs: query,
        },
        (err, resp) => {
          if (err) {
            callback!(err, null, resp);
            return;
          }

          let results;

          if (resp.items) {
            results = arrify(resp.items).map(this.makeAclObject_);
          } else {
            results = this.makeAclObject_(resp);
          }

          callback!(null, results, resp);
        });
  }

  update(options: UpdateAclOptions): Promise<UpdateAclResponse>;
  update(options: UpdateAclOptions, callback: UpdateAclCallback): void;
  /**
   * @typedef {array} UpdateAclResponse
   * @property {object} 0 The updated Acl Objects.
   * @property {object} 1 The full API response.
   */
  /**
   * @callback UpdateAclCallback
   * @param {?Error} err Request error, if any.
   * @param {object} acl The updated Acl Objects.
   * @param {object} apiResponse The full API response.
   */
  /**
   * Update access controls on a {@link Bucket} or {@link File}.
   *
   * @see [BucketAccessControls: update API Documentation]{@link https://cloud.google.com/storage/docs/json_api/v1/bucketAccessControls/update}
   * @see [ObjectAccessControls: update API Documentation]{@link https://cloud.google.com/storage/docs/json_api/v1/objectAccessControls/update}
   *
   * @param {object} options Configuration options.
   * @param {string} options.entity Whose permissions will be updated.
   * @param {string} options.role Permissions allowed for the defined entity.
   *     See {@link Storage.acl}.
   * @param {number} [options.generation] **File Objects Only** Select a specific
   *     revision of this file (as opposed to the latest version, the default).
   * @param {string} [options.userProject] The ID of the project which will be
   *     billed for the request.
   * @param {UpdateAclCallback} [callback] Callback function.
   * @returns {Promise<UpdateAclResponse>}
   *
   * @example
   * const storage = require('@google-cloud/storage')();
   * const myBucket = storage.bucket('my-bucket');
   * const myFile = myBucket.file('my-file');
   *
   * const options = {
   *   entity: 'user-useremail@example.com',
   *   role: gcs.acl.WRITER_ROLE
   * };
   *
   * myBucket.acl.update(options, function(err, aclObject, apiResponse) {});
   *
   * //-
   * // For file ACL operations, you can also specify a `generation` property.
   * //-
   * myFile.acl.update({
   *   entity: 'user-useremail@example.com',
   *   role: gcs.acl.WRITER_ROLE,
   *   generation: 1
   * }, function(err, aclObject, apiResponse) {});
   *
   * //-
   * // If the callback is omitted, we'll return a Promise.
   * //-
   * myFile.acl.update(options).then(function(data) {
   *   const aclObject = data[0];
   *   const apiResponse = data[1];
   * });
   */
  update(options: UpdateAclOptions, callback?: UpdateAclCallback):
      void|Promise<UpdateAclResponse> {
    const query = {} as AclQuery;

    if (options.generation) {
      query.generation = options.generation;
    }

    if (options.userProject) {
      query.userProject = options.userProject;
    }

    this.request(
        {
          method: 'PUT',
          uri: '/' + encodeURIComponent(options.entity),
          qs: query,
          json: {
            role: options.role.toUpperCase(),
          },
        },
        (err, resp) => {
          if (err) {
            callback!(err, null, resp);
            return;
          }

          callback!(null, this.makeAclObject_(resp), resp);
        });
  }

  /**
   * Transform API responses to a consistent object format.
   *
   * @private
   */
  makeAclObject_(accessControlObject: AccessControlObject):
      AccessControlObject {
    const obj = {
      entity: accessControlObject.entity,
      role: accessControlObject.role,
    } as AccessControlObject;

    if (accessControlObject.projectTeam) {
      obj.projectTeam = accessControlObject.projectTeam;
    }

    return obj;
  }

  /**
   * Patch requests up to the bucket's request object.
   *
   * @private
   *
   * @param {string} method Action.
   * @param {string} path Request path.
   * @param {*} query Request query object.
   * @param {*} body Request body contents.
   * @param {function} callback Callback function.
   */
  request(reqOpts: DecorateRequestOptions, callback: BodyResponseCallback):
      void {
    reqOpts.uri = this.pathPrefix + reqOpts.uri;
    this.request_(reqOpts, callback);
  }
}

/*! Developer Documentation
 *
 * All async methods (except for streams) will return a Promise in the event
 * that a callback is omitted.
 */
promisifyAll(Acl, {
  exclude: ['request'],
});

export {
  Acl,
  AclRoleAccessorMethods,
};<|MERGE_RESOLUTION|>--- conflicted
+++ resolved
@@ -16,12 +16,7 @@
 
 import {BodyResponseCallback, DecorateRequestOptions, Metadata} from '@google-cloud/common';
 import {promisifyAll} from '@google-cloud/promisify';
-<<<<<<< HEAD
-import * as arrify from 'arrify';
-=======
 import arrify = require('arrify');
-import * as r from 'request';
->>>>>>> d2bbcf33
 
 export interface AclOptions {
   pathPrefix: string;
