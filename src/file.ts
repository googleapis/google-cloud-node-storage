/*!
 * Copyright 2014 Google Inc. All Rights Reserved.
 *
 * Licensed under the Apache License, Version 2.0 (the "License");
 * you may not use this file except in compliance with the License.
 * You may obtain a copy of the License at
 *
 *      http://www.apache.org/licenses/LICENSE-2.0
 *
 * Unless required by applicable law or agreed to in writing, software
 * distributed under the License is distributed on an "AS IS" BASIS,
 * WITHOUT WARRANTIES OR CONDITIONS OF ANY KIND, either express or implied.
 * See the License for the specific language governing permissions and
 * limitations under the License.
 */

import {BodyResponseCallback, DecorateRequestOptions, GetConfig, Interceptor, Metadata, ServiceObject, util} from '@google-cloud/common';
import {promisifyAll} from '@google-cloud/promisify';

import compressible = require('compressible');
import concat = require('concat-stream');
import * as crypto from 'crypto';
<<<<<<< HEAD
import * as dateFormat from 'date-and-time';
import * as duplexify from 'duplexify';
=======
>>>>>>> 3041d152
import * as extend from 'extend';
import * as fs from 'fs';
const hashStreamValidation = require('hash-stream-validation');
import * as mime from 'mime';
import * as once from 'once';
import * as os from 'os';
const pumpify = require('pumpify');
import * as resumableUpload from 'gcs-resumable-upload';
import {Duplex, Writable, Readable} from 'stream';
import * as streamEvents from 'stream-events';
import * as through from 'through2';
import * as xdgBasedir from 'xdg-basedir';
import * as querystring from 'querystring';
import * as zlib from 'zlib';
import * as url from 'url';
import * as http from 'http';
import * as r from 'request';  // Only for type declarations.
import {teenyRequest} from 'teeny-request';

import {Storage} from './storage';
import {Bucket} from './bucket';
import {Acl} from './acl';
<<<<<<< HEAD
import {ResponseBody, ApiError} from '@google-cloud/common/build/src/util';
import {normalize, objectEntries} from './util';
=======
import {ResponseBody, ApiError, Duplexify, DuplexifyConstructor} from '@google-cloud/common/build/src/util';
const duplexify: DuplexifyConstructor = require('duplexify');
import {normalize} from './util';
>>>>>>> 3041d152

export type GetExpirationDateResponse = [Date];
export interface GetExpirationDateCallback {
  (err: Error|null, expirationDate?: Date|null, apiResponse?: r.Response): void;
}

export interface GetSignedUrlConfig {
  action: 'read'|'write'|'delete'|'resumable';
  version?: 'v2'|'v4';
  cname?: string;
  contentMd5?: string;
  contentType?: string;
  expires: string|number|Date;
  extensionHeaders?: http.OutgoingHttpHeaders;
  promptSaveAs?: string;
  responseDisposition?: string;
  responseType?: string;
}

interface GetSignedUrlConfigInternal {
  expiration: number;
  method: string;
  name: string;
  resource?: string;
  extensionHeaders?: http.OutgoingHttpHeaders;
  contentMd5?: string;
  contentType?: string;
  promptSaveAs?: string;
  responseType?: string;
  responseDisposition?: string;
  cname?: string;
}

export enum ActionToHTTPMethod {
  read = 'GET',
  write = 'PUT',
  delete = 'DELETE',
  resumable = 'POST',
}

export type GetSignedUrlResponse = [string];

export interface GetSignedUrlCallback {
  (err: Error|null, url?: string): void;
}

export interface PolicyDocument {
  expiration: string;
  conditions: Array<Array<string|number>>;
  string: string;
}

export type GetSignedPolicyResponse = [PolicyDocument];

export interface GetSignedPolicyCallback {
  (err: Error|null, policy?: PolicyDocument): void;
}

export interface GetSignedPolicyOptions {
  equals?: string[]|string[][];
  expires: string|number|Date;
  startsWith?: string[]|string[][];
  acl?: string;
  successRedirect?: string;
  successStatus?: string;
  contentLengthRange?: {min?: number; max?: number;};
}

export interface GetFileMetadataOptions {
  userProject?: string;
}

export type GetFileMetadataResponse = [Metadata, r.Response];

export interface GetFileMetadataCallback {
  (err: Error|null, metadata?: Metadata, apiResponse?: r.Response): void;
}

export interface GetFileOptions extends GetConfig {
  userProject?: string;
}

export type GetFileResponse = [File, r.Response];

export interface GetFileCallback {
  (err: Error|null, file?: File, apiResponse?: r.Response): void;
}

export interface FileExistsOptions {
  userProject?: string;
}

export type FileExistsResponse = [boolean];

export interface FileExistsCallback {
  (err: Error|null, exists?: boolean): void;
}

export interface DeleteFileOptions {
  userProject?: string;
}

export type DeleteFileResponse = [r.Response];

export interface DeleteFileCallback {
  (err: Error|null, apiResponse?: r.Response): void;
}

export type PredefinedAcl = 'authenticatedRead'|'bucketOwnerFullControl'|
    'bucketOwnerRead'|'private'|'projectPrivate'|'publicRead';

export interface CreateResumableUploadOptions {
  metadata?: Metadata;
  origin?: string;
  offset?: number;
  predefinedAcl?: PredefinedAcl;
  private?: boolean;
  public?: boolean;
  uri?: string;
  userProject?: string;
}

export type CreateResumableUploadResponse = [string];

export interface CreateResumableUploadCallback {
  (err: Error|null, uri?: string): void;
}

export interface CreateWriteStreamOptions extends CreateResumableUploadOptions {
  contentType?: string;
  gzip?: string|boolean;
  resumable?: boolean;
  validation?: string|boolean;
}

export interface MakeFilePrivateOptions {
  strict?: boolean;
  userProject?: string;
}

export type MakeFilePrivateResponse = [r.Response];

export interface MakeFilePrivateCallback extends SetFileMetadataCallback {}

export type MakeFilePublicResponse = [r.Response];

export interface MakeFilePublicCallback {
  (err?: Error|null, apiResponse?: r.Response): void;
}

export type MoveResponse = [r.Response];

export interface MoveCallback {
  (err: Error|null, destinationFile?: File|null,
   apiResponse?: r.Response): void;
}

export interface MoveOptions {
  userProject?: string;
}

export type RotateEncryptionKeyOptions = string|Buffer|EncryptionKeyOptions;

export interface EncryptionKeyOptions {
  encryptionKey?: string|Buffer;
  kmsKeyName?: string;
}

export interface RotateEncryptionKeyCallback extends CopyCallback {}

export type RotateEncryptionKeyResponse = CopyResponse;

/**
 * Custom error type for errors related to creating a resumable upload.
 *
 * @private
 */
class ResumableUploadError extends Error {
  name = 'ResumableUploadError';
}

/**
 * Custom error type for errors related to getting signed errors and policies.
 *
 * @private
 */
class SigningError extends Error {
  name = 'SigningError';
}

/**
 * @const {string}
 * @private
 */
const STORAGE_DOWNLOAD_BASE_URL = 'https://storage.googleapis.com';

/**
 * @const {string}
 * @private
 */
const STORAGE_UPLOAD_BASE_URL =
    'https://www.googleapis.com/upload/storage/v1/b';

/**
 * @const {RegExp}
 * @private
 */
const GS_URL_REGEXP = /^gs:\/\/([a-z0-9_.-]+)\/(.+)$/;

export interface FileOptions {
  encryptionKey?: string|Buffer;
  generation?: number|string;
  kmsKeyName?: string;
  userProject?: string;
}

export interface CopyOptions {
  destinationKmsKeyName?: string;
  keepAcl?: string;
  predefinedAcl?: string;
  token?: string;
  userProject?: string;
}

export type CopyResponse = [File, r.Response];

export interface CopyCallback {
  (err: Error|null, file?: File|null, apiResponse?: r.Response): void;
}

export type DownloadResponse = [Buffer];

export type DownloadCallback = (err: RequestError|null, contents: Buffer) =>
    void;

export interface DownloadOptions extends CreateReadStreamOptions {
  destination?: string;
}

interface CopyQuery {
  sourceGeneration?: number;
  rewriteToken?: string;
  userProject?: string;
  destinationKmsKeyName?: string;
}

interface FileQuery {
  alt: string;
  generation?: number;
  userProject?: string;
}

interface SignedUrlQuery {
  generation?: number;
  'response-content-type'?: string;
  'response-content-disposition'?: string;
}

interface V2SignedUrlQuery extends SignedUrlQuery {
  GoogleAccessId: string;
  Expires: number;
  Signature: string;
}

interface V4UrlQuery extends SignedUrlQuery {
  'X-Goog-Algorithm': string;
  'X-Goog-Credential': string;
  'X-Goog-Date': string;
  'X-Goog-Expires': number;
  'X-Goog-SignedHeaders': string;
}

interface V4SignedUrlQuery extends V4UrlQuery {
  'X-Goog-Signature': string;
}

export interface CreateReadStreamOptions {
  userProject?: string;
  validation?: 'md5'|'crc32c'|false|true;
  start?: number;
  end?: number;
}

export interface SaveOptions extends CreateWriteStreamOptions {}

export interface SaveCallback {
  (err?: Error|null): void;
}

export interface SetFileMetadataOptions {
  userProject?: string;
}

export interface SetFileMetadataCallback {
  (err?: Error|null, apiResponse?: r.Response): void;
}

export type SetFileMetadataResponse = [r.Response];

export type SetStorageClassResponse = [r.Response];

export interface SetStorageClassOptions {
  userProject?: string;
}

interface SetStorageClassRequest extends SetStorageClassOptions {
  storageClass?: string;
}

export interface SetStorageClassCallback {
  (err?: Error|null, apiResponse?: r.Response): void;
}

class RequestError extends Error {
  code?: string;
  errors?: Error[];
}

type ValueOf<T> = T[keyof T];
type HeaderValue = ValueOf<http.OutgoingHttpHeaders>;

const SEVEN_DAYS = 604800;

/*
 * Default signing version for getSignedUrl is 'v2'.
 */
const DEFAULT_SIGNING_VERSION = 'v2';

/**
 * A File object is created from your {@link Bucket} object using
 * {@link Bucket#file}.
 *
 * @class
 */
class File extends ServiceObject<File> {
  /**
   * Cloud Storage uses access control lists (ACLs) to manage object and
   * bucket access. ACLs are the mechanism you use to share objects with other
   * users and allow other users to access your buckets and objects.
   *
   * An ACL consists of one or more entries, where each entry grants permissions
   * to an entity. Permissions define the actions that can be performed against
   * an object or bucket (for example, `READ` or `WRITE`); the entity defines
   * who the permission applies to (for example, a specific user or group of
   * users).
   *
   * The `acl` object on a File instance provides methods to get you a list of
   * the ACLs defined on your bucket, as well as set, update, and delete them.
   *
   * @see [About Access Control lists]{@link http://goo.gl/6qBBPO}
   *
   * @name File#acl
   * @mixes Acl
   *
   * @example
   * const {Storage} = require('@google-cloud/storage');
   * const storage = new Storage();
   * const myBucket = storage.bucket('my-bucket');
   *
   * const file = myBucket.file('my-file');
   * //-
   * // Make a file publicly readable.
   * //-
   * const options = {
   *   entity: 'allUsers',
   *   role: storage.acl.READER_ROLE
   * };
   *
   * file.acl.add(options, function(err, aclObject) {});
   *
   * //-
   * // If the callback is omitted, we'll return a Promise.
   * //-
   * file.acl.add(options).then(function(data) {
   *   const aclObject = data[0];
   *   const apiResponse = data[1];
   * });
   */
  acl: Acl;

  bucket: Bucket;
  storage: Storage;
  kmsKeyName?: string;
  userProject?: string;
  name: string;
  generation?: number;
  parent!: Bucket;

  private encryptionKey?: string|Buffer;
  private encryptionKeyBase64?: string;
  private encryptionKeyHash?: string;
  private encryptionKeyInterceptor?: Interceptor;

  /**
   * @typedef {object} FileOptions Options passed to the File constructor.
   * @property {string} [encryptionKey] A custom encryption key.
   * @property {number} [generation] Generation to scope the file to.
   * @property {string} [kmsKeyName] Cloud KMS Key used to encrypt this
   *     object, if the object is encrypted by such a key. Limited availability;
   *     usable only by enabled projects.
   * @property {string} [userProject] The ID of the project which will be
   *     billed for all requests made from File object.
   */
  /**
   * Constructs a file object.
   *
   * @param {Bucket} bucket The Bucket instance this file is
   *     attached to.
   * @param {string} name The name of the remote file.
   * @param {FileOptions} [options] Configuration options.
   * @example
   * const {Storage} = require('@google-cloud/storage');
   * const storage = new Storage();
   * const myBucket = storage.bucket('my-bucket');
   *
   * const file = myBucket.file('my-file');
   */
  constructor(bucket: Bucket, name: string, options: FileOptions = {}) {
    name = name.replace(/^\/+/, '');

    const requestQueryObject: {generation?: number, userProject?: string} = {};

    let generation: number;
    if (options.generation != null) {
      if (typeof options.generation === 'string') {
        generation = Number(options.generation);
      } else {
        generation = options.generation;
      }
      if (!isNaN(generation)) {
        requestQueryObject.generation = generation;
      }
    }

    const userProject = options.userProject || bucket.userProject;
    if (typeof userProject === 'string') {
      requestQueryObject.userProject = userProject;
    }

    const methods = {
      /**
       * @typedef {array} DeleteFileResponse
       * @property {object} 0 The full API response.
       */
      /**
       * @callback DeleteFileCallback
       * @param {?Error} err Request error, if any.
       * @param {object} apiResponse The full API response.
       */
      /**
       * Delete the file.
       *
       * @see [Objects: delete API Documentation]{@link https://cloud.google.com/storage/docs/json_api/v1/objects/delete}
       *
       * @method File#delete
       * @param {object} [options] Configuration options.
       * @param {string} [options.userProject] The ID of the project which will be
       *     billed for the request.
       * @param {DeleteFileCallback} [callback] Callback function.
       * @returns {Promise<DeleteFileResponse>}
       *
       * @example
       * const {Storage} = require('@google-cloud/storage');
       * const storage = new Storage();
       * const myBucket = storage.bucket('my-bucket');
       *
       * const file = myBucket.file('my-file');
       * file.delete(function(err, apiResponse) {});
       *
       * //-
       * // If the callback is omitted, we'll return a Promise.
       * //-
       * file.delete().then(function(data) {
       *   const apiResponse = data[0];
       * });
       *
       * @example <caption>include:samples/files.js</caption>
       * region_tag:storage_delete_file
       * Another example:
       */
      delete: {
        reqOpts: {
          qs: requestQueryObject,
        },
      },
      /**
       * @typedef {array} FileExistsResponse
       * @property {boolean} 0 Whether the {@link File} exists.
       */
      /**
       * @callback FileExistsCallback
       * @param {?Error} err Request error, if any.
       * @param {boolean} exists Whether the {@link File} exists.
       */
      /**
       * Check if the file exists.
       *
       * @method File#exists
       * @param {options} [options] Configuration options.
       * @param {string} [options.userProject] The ID of the project which will be
       *     billed for the request.
       * @param {FileExistsCallback} [callback] Callback function.
       * @returns {Promise<FileExistsResponse>}
       *
       * @example
       * const {Storage} = require('@google-cloud/storage');
       * const storage = new Storage();
       * const myBucket = storage.bucket('my-bucket');
       *
       * const file = myBucket.file('my-file');
       *
       * file.exists(function(err, exists) {});
       *
       * //-
       * // If the callback is omitted, we'll return a Promise.
       * //-
       * file.exists().then(function(data) {
       *   const exists = data[0];
       * });
       */
      exists: {
        reqOpts: {
          qs: requestQueryObject,
        },
      },
      /**
       * @typedef {array} GetFileResponse
       * @property {File} 0 The {@link File}.
       * @property {object} 1 The full API response.
       */
      /**
       * @callback GetFileCallback
       * @param {?Error} err Request error, if any.
       * @param {File} file The {@link File}.
       * @param {object} apiResponse The full API response.
       */
      /**
       * Get a file object and its metadata if it exists.
       *
       * @method File#get
       * @param {options} [options] Configuration options.
       * @param {string} [options.userProject] The ID of the project which will be
       *     billed for the request.
       * @param {GetFileCallback} [callback] Callback function.
       * @returns {Promise<GetFileResponse>}
       *
       * @example
       * const {Storage} = require('@google-cloud/storage');
       * const storage = new Storage();
       * const myBucket = storage.bucket('my-bucket');
       *
       * const file = myBucket.file('my-file');
       *
       * file.get(function(err, file, apiResponse) {
       *   // file.metadata` has been populated.
       * });
       *
       * //-
       * // If the callback is omitted, we'll return a Promise.
       * //-
       * file.get().then(function(data) {
       *   const file = data[0];
       *   const apiResponse = data[1];
       * });
       */
      get: {
        reqOpts: {
          qs: requestQueryObject,
        },
      },
      /**
       * @typedef {array} GetFileMetadataResponse
       * @property {object} 0 The {@link File} metadata.
       * @property {object} 1 The full API response.
       */
      /**
       * @callback GetFileMetadataCallback
       * @param {?Error} err Request error, if any.
       * @param {object} metadata The {@link File} metadata.
       * @param {object} apiResponse The full API response.
       */
      /**
       * Get the file's metadata.
       *
       * @see [Objects: get API Documentation]{@link https://cloud.google.com/storage/docs/json_api/v1/objects/get}
       *
       * @method File#getMetadata
       * @param {object} [options] Configuration options.
       * @param {string} [options.userProject] The ID of the project which will be
       *     billed for the request.
       * @param {GetFileMetadataCallback} [callback] Callback function.
       * @returns {Promise<GetFileMetadataResponse>}
       *
       * @example
       * const {Storage} = require('@google-cloud/storage');
       * const storage = new Storage();
       * const myBucket = storage.bucket('my-bucket');
       *
       * const file = myBucket.file('my-file');
       *
       * file.getMetadata(function(err, metadata, apiResponse) {});
       *
       * //-
       * // If the callback is omitted, we'll return a Promise.
       * //-
       * file.getMetadata().then(function(data) {
       *   const metadata = data[0];
       *   const apiResponse = data[1];
       * });
       *
       * @example <caption>include:samples/files.js</caption>
       * region_tag:storage_get_metadata
       * Another example:
       */
      getMetadata: {
        reqOpts: {
          qs: requestQueryObject,
        },
      },
      /**
       * @typedef {object} SetFileMetadataOptions Configuration options for File#setMetadata().
       * @param {string} [userProject] The ID of the project which will be billed for the request.
       */
      /**
       * @callback SetFileMetadataCallback
       * @param {?Error} err Request error, if any.
       * @param {object} apiResponse The full API response.
       */
      /**
       * @typedef {array} SetFileMetadataResponse
       * @property {object} 0 The full API response.
       */
      /**
       * Merge the given metadata with the current remote file's metadata. This
       * will set metadata if it was previously unset or update previously set
       * metadata. To unset previously set metadata, set its value to null.
       *
       * You can set custom key/value pairs in the metadata key of the given
       * object, however the other properties outside of this object must adhere
       * to the [official API documentation](https://goo.gl/BOnnCK).
       *
       * NOTE: multiple calls to setMetadata in parallel might result in
       * unpredictable results. See [issue]{@link
       * https://github.com/googleapis/nodejs-storage/issues/274}.
       *
       * See the examples below for more information.
       *
       * @see [Objects: patch API Documentation]{@link https://cloud.google.com/storage/docs/json_api/v1/objects/patch}
       *
       * @method File#setMetadata
       * @param {object} [metadata] The metadata you wish to update.
       * @param {SetFileMetadataOptions} [options] Configuration options.
       * @param {SetFileMetadataCallback} [callback] Callback function.
       * @returns {Promise<SetFileMetadataResponse>}
       *
       * @example
       * const {Storage} = require('@google-cloud/storage');
       * const storage = new Storage();
       * const myBucket = storage.bucket('my-bucket');
       *
       * const file = myBucket.file('my-file');
       *
       * const metadata = {
       *   contentType: 'application/x-font-ttf',
       *   metadata: {
       *     my: 'custom',
       *     properties: 'go here'
       *   }
       * };
       *
       * file.setMetadata(metadata, function(err, apiResponse) {});
       *
       * // Assuming current metadata = { hello: 'world', unsetMe: 'will do' }
       * file.setMetadata({
       *   metadata: {
       *     abc: '123', // will be set.
       *     unsetMe: null, // will be unset (deleted).
       *     hello: 'goodbye' // will be updated from 'world' to 'goodbye'.
       *   }
       * }, function(err, apiResponse) {
       *   // metadata should now be { abc: '123', hello: 'goodbye' }
       * });
       *
       * //-
       * // Set a temporary hold on this file from its bucket's retention period
       * // configuration.
       * //
       * file.setMetadata({
       *   temporaryHold: true
       * }, function(err, apiResponse) {});
       *
       * //-
       * // Alternatively, you may set a temporary hold. This will follow the
       * // same behavior as an event-based hold, with the exception that the
       * // bucket's retention policy will not renew for this file from the time
       * // the hold is released.
       * //-
       * file.setMetadata({
       *   eventBasedHold: true
       * }, function(err, apiResponse) {});
       *
       * //-
       * // If the callback is omitted, we'll return a Promise.
       * //-
       * file.setMetadata(metadata).then(function(data) {
       *   const apiResponse = data[0];
       * });
       */
      setMetadata: {
        reqOpts: {
          qs: requestQueryObject,
        },
      },
    };

    super({
      parent: bucket,
      baseUrl: '/o',
      id: encodeURIComponent(name),
      methods,
    });

    this.bucket = bucket;
    // tslint:disable-next-line:no-any
    this.storage = (bucket as any).parent as Storage;

    // @TODO Can this duplicate code from above be avoided?
    if (options.generation != null) {
      let generation: number;
      if (typeof options.generation === 'string') {
        generation = Number(options.generation);
      } else {
        generation = options.generation;
      }
      if (!isNaN(generation)) {
        this.generation = generation;
      }
    }
    this.kmsKeyName = options.kmsKeyName;
    this.userProject = userProject;

    this.name = name;

    if (options.encryptionKey) {
      this.setEncryptionKey(options.encryptionKey);
    }

    this.acl = new Acl({
      request: this.request.bind(this),
      pathPrefix: '/acl',
    });
  }

  copy(destination: string|Bucket|File): Promise<CopyResponse>;
  copy(destination: string|Bucket|File, callback: CopyCallback): void;
  copy(
      destination: string|Bucket|File, options: CopyOptions,
      callback: CopyCallback): void;
  /**
   * @typedef {array} CopyResponse
   * @property {File} 0 The copied {@link File}.
   * @property {object} 1 The full API response.
   */
  /**
   * @callback CopyCallback
   * @param {?Error} err Request error, if any.
   * @param {File} copiedFile The copied {@link File}.
   * @param {object} apiResponse The full API response.
   */
  /**
   * @typedef {object} CopyOptions Configuration options for File#copy(). See an
   *     [Object
   * resource](https://cloud.google.com/storage/docs/json_api/v1/objects#resource).
   * @property {string} [destinationKmsKeyName] Resource name of the Cloud
   *     KMS key, of the form
   *     `projects/my-project/locations/location/keyRings/my-kr/cryptoKeys/my-key`,
   *     that will be used to encrypt the object. Overwrites the object
   * metadata's `kms_key_name` value, if any.
   * @property {string} [keepAcl] Retain the ACL for the new file.
   * @property {string} [predefinedAcl] Set the ACL for the new file.
   * @property {string} [token] A previously-returned `rewriteToken` from an
   *     unfinished rewrite request.
   * @property {string} [userProject] The ID of the project which will be
   *     billed for the request.
   */
  /**
   * Copy this file to another file. By default, this will copy the file to the
   * same bucket, but you can choose to copy it to another Bucket by providing
   * a Bucket or File object or a URL starting with "gs://".
   *
   * @see [Objects: rewrite API Documentation]{@link https://cloud.google.com/storage/docs/json_api/v1/objects/rewrite}
   *
   * @throws {Error} If the destination file is not provided.
   *
   * @param {string|Bucket|File} destination Destination file.
   * @param {CopyOptions} [options] Configuration options. See an
   * @param {CopyCallback} [callback] Callback function.
   * @returns {Promise<CopyResponse>}
   *
   * @example
   * const {Storage} = require('@google-cloud/storage');
   * const storage = new Storage();
   *
   * //-
   * // You can pass in a variety of types for the destination.
   * //
   * // For all of the below examples, assume we are working with the following
   * // Bucket and File objects.
   * //-
   * const bucket = storage.bucket('my-bucket');
   * const file = bucket.file('my-image.png');
   *
   * //-
   * // If you pass in a string for the destination, the file is copied to its
   * // current bucket, under the new name provided.
   * //-
   * file.copy('my-image-copy.png', function(err, copiedFile, apiResponse) {
   *   // `my-bucket` now contains:
   *   // - "my-image.png"
   *   // - "my-image-copy.png"
   *
   *   // `copiedFile` is an instance of a File object that refers to your new
   *   // file.
   * });
   *
   * //-
   * // If you pass in a string starting with "gs://" for the destination, the
   * // file is copied to the other bucket and under the new name provided.
   * //-
   * const newLocation = 'gs://another-bucket/my-image-copy.png';
   * file.copy(newLocation, function(err, copiedFile, apiResponse) {
   *   // `my-bucket` still contains:
   *   // - "my-image.png"
   *   //
   *   // `another-bucket` now contains:
   *   // - "my-image-copy.png"
   *
   *   // `copiedFile` is an instance of a File object that refers to your new
   *   // file.
   * });
   *
   * //-
   * // If you pass in a Bucket object, the file will be copied to that bucket
   * // using the same name.
   * //-
   * const anotherBucket = storage.bucket('another-bucket');
   * file.copy(anotherBucket, function(err, copiedFile, apiResponse) {
   *   // `my-bucket` still contains:
   *   // - "my-image.png"
   *   //
   *   // `another-bucket` now contains:
   *   // - "my-image.png"
   *
   *   // `copiedFile` is an instance of a File object that refers to your new
   *   // file.
   * });
   *
   * //-
   * // If you pass in a File object, you have complete control over the new
   * // bucket and filename.
   * //-
   * const anotherFile = anotherBucket.file('my-awesome-image.png');
   * file.copy(anotherFile, function(err, copiedFile, apiResponse) {
   *   // `my-bucket` still contains:
   *   // - "my-image.png"
   *   //
   *   // `another-bucket` now contains:
   *   // - "my-awesome-image.png"
   *
   *   // Note:
   *   // The `copiedFile` parameter is equal to `anotherFile`.
   * });
   *
   * //-
   * // If the callback is omitted, we'll return a Promise.
   * //-
   * file.copy(newLocation).then(function(data) {
   *   const newFile = data[0];
   *   const apiResponse = data[1];
   * });
   *
   * @example <caption>include:samples/files.js</caption>
   * region_tag:storage_copy_file
   * Another example:
   */
  copy(
      destination: string|Bucket|File,
      optionsOrCallback?: CopyOptions|CopyCallback,
      callback?: CopyCallback): Promise<CopyResponse>|void {
    const noDestinationError =
        new Error('Destination file should have a name.');

    if (!destination) {
      throw noDestinationError;
    }

    let options: CopyOptions = {};
    if (typeof optionsOrCallback === 'function') {
      callback = optionsOrCallback;
    } else if (optionsOrCallback) {
      options = optionsOrCallback;
    }

    options = extend(true, {}, options);
    callback = callback || util.noop;

    let destBucket: Bucket;
    let destName: string;
    let newFile: File;

    if (typeof destination === 'string') {
      const parsedDestination = GS_URL_REGEXP.exec(destination);
      if (parsedDestination !== null && parsedDestination.length === 3) {
        destBucket = this.storage.bucket(parsedDestination[1]);
        destName = parsedDestination[2];
      } else {
        destBucket = this.bucket;
        destName = destination;
      }
    } else if (destination instanceof Bucket) {
      destBucket = destination;
      destName = this.name;
    } else if (destination instanceof File) {
      destBucket = destination.bucket;
      destName = destination.name;
      newFile = destination;
    } else {
      throw noDestinationError;
    }

    const query = {} as CopyQuery;
    if (this.generation !== undefined) {
      query.sourceGeneration = this.generation;
    }
    if (options.token !== undefined) {
      query.rewriteToken = options.token;
    }
    if (options.userProject !== undefined) {
      query.userProject = options.userProject;
      delete options.userProject;
    }

    newFile = newFile! || destBucket.file(destName);

    const headers: {[index: string]: string|undefined} = {};

    if (this.encryptionKey !== undefined) {
      headers['x-goog-copy-source-encryption-algorithm'] = 'AES256';
      headers['x-goog-copy-source-encryption-key'] = this.encryptionKeyBase64;
      headers['x-goog-copy-source-encryption-key-sha256'] =
          this.encryptionKeyHash;
    }

    if (newFile.encryptionKey !== undefined) {
      this.setEncryptionKey(newFile.encryptionKey!);
    } else if (options.destinationKmsKeyName !== undefined) {
      query.destinationKmsKeyName = options.destinationKmsKeyName;
      delete options.destinationKmsKeyName;
    } else if (newFile.kmsKeyName !== undefined) {
      query.destinationKmsKeyName = newFile.kmsKeyName;
    }

    if (query.destinationKmsKeyName) {
      this.kmsKeyName = query.destinationKmsKeyName;

      const keyIndex =
          this.interceptors.indexOf(this.encryptionKeyInterceptor!);
      if (keyIndex > -1) {
        this.interceptors.splice(keyIndex, 1);
      }
    }

    this.request(
        {
          method: 'POST',
          uri: `/rewriteTo/b/${destBucket.name}/o/${
              encodeURIComponent(newFile.name)}`,
          qs: query,
          json: options,
          headers,
        },
        (err, resp) => {
          if (err) {
            callback!(err, null, resp);
            return;
          }

          if (resp.rewriteToken) {
            const options = {
              token: resp.rewriteToken,
            } as CopyOptions;

            if (query.userProject) {
              options.userProject = query.userProject;
            }

            if (query.destinationKmsKeyName) {
              options.destinationKmsKeyName = query.destinationKmsKeyName;
            }

            this.copy(newFile, options, callback!);
            return;
          }

          callback!(null, newFile, resp);
        });
  }

  /**
   * @typedef {object} CreateReadStreamOptions Configuration options for File#createReadStream.
   * @property {string} [userProject] The ID of the project which will be
   *     billed for the request.
   * @property {string|boolean} [validation] Possible values: `"md5"`,
   *     `"crc32c"`, or `false`. By default, data integrity is validated with a
   *     CRC32c checksum. You may use MD5 if preferred, but that hash is not
   *     supported for composite objects. An error will be raised if MD5 is
   *     specified but is not available. You may also choose to skip validation
   *     completely, however this is **not recommended**.
   * @property {number} [start] A byte offset to begin the file's download
   *     from. Default is 0. NOTE: Byte ranges are inclusive; that is,
   *     `options.start = 0` and `options.end = 999` represent the first 1000
   *     bytes in a file or object. NOTE: when specifying a byte range, data
   *     integrity is not available.
   * @property {number} [end] A byte offset to stop reading the file at.
   *     NOTE: Byte ranges are inclusive; that is, `options.start = 0` and
   *     `options.end = 999` represent the first 1000 bytes in a file or object.
   *     NOTE: when specifying a byte range, data integrity is not available.
   */
  /**
   * Create a readable stream to read the contents of the remote file. It can be
   * piped to a writable stream or listened to for 'data' events to read a
   * file's contents.
   *
   * In the unlikely event there is a mismatch between what you downloaded and
   * the version in your Bucket, your error handler will receive an error with
   * code "CONTENT_DOWNLOAD_MISMATCH". If you receive this error, the best
   * recourse is to try downloading the file again.
   *
   * For faster crc32c computation, you must manually install
   * [`fast-crc32c`](http://www.gitnpm.com/fast-crc32c):
   *
   *     $ npm install --save fast-crc32c
   *
   * NOTE: Readable streams will emit the `end` event when the file is fully
   * downloaded.
   *
   * @param {CreateReadStreamOptions} [options] Configuration options.
   * @returns {ReadableStream}
   *
   * @example
   * //-
   * // <h4>Downloading a File</h4>
   * //
   * // The example below demonstrates how we can reference a remote file, then
   * // pipe its contents to a local file. This is effectively creating a local
   * // backup of your remote data.
   * //-
   * const {Storage} = require('@google-cloud/storage');
   * const storage = new Storage();
   * const bucket = storage.bucket('my-bucket');
   *
   * const fs = require('fs');
   * const remoteFile = bucket.file('image.png');
   * const localFilename = '/Users/stephen/Photos/image.png';
   *
   * remoteFile.createReadStream()
   *   .on('error', function(err) {})
   *   .on('response', function(response) {
   *     // Server connected and responded with the specified status and
   * headers.
   *    })
   *   .on('end', function() {
   *     // The file is fully downloaded.
   *   })
   *   .pipe(fs.createWriteStream(localFilename));
   *
   * //-
   * // To limit the downloaded data to only a byte range, pass an options
   * object.
   * //-
   * const logFile = myBucket.file('access_log');
   * logFile.createReadStream({
   *     start: 10000,
   *     end: 20000
   *   })
   *   .on('error', function(err) {})
   *   .pipe(fs.createWriteStream('/Users/stephen/logfile.txt'));
   *
   * //-
   * // To read a tail byte range, specify only `options.end` as a negative
   * // number.
   * //-
   * const logFile = myBucket.file('access_log');
   * logFile.createReadStream({
   *     end: -100
   *   })
   *   .on('error', function(err) {})
   *   .pipe(fs.createWriteStream('/Users/stephen/logfile.txt'));
   */
  createReadStream(options: CreateReadStreamOptions = {}): Readable {
    const rangeRequest =
        typeof options.start === 'number' || typeof options.end === 'number';
    const tailRequest = options.end! < 0;

    // tslint:disable-next-line:no-any
    let validateStream: any;  // Created later, if necessary.
    const throughStream = streamEvents(through()) as Duplex;

    let crc32c = true;
    let md5 = false;

    let refreshedMetadata = false;

    if (typeof options.validation === 'string') {
      // tslint:disable-next-line:no-any
      (options as any).validation =
          (options.validation as string).toLowerCase();
      crc32c = options.validation === 'crc32c';
      md5 = options.validation === 'md5';
    } else if (options.validation === false) {
      crc32c = false;
    }

    if (rangeRequest) {
      if (typeof options.validation === 'string' ||
          options.validation === true) {
        throw new Error('Cannot use validation with file ranges (start/end).');
      }
      // Range requests can't receive data integrity checks.
      crc32c = false;
      md5 = false;
    }

    // Authenticate the request, then pipe the remote API request to the stream
    // returned to the user.
    const makeRequest = () => {
      const query = {
        alt: 'media',
      } as FileQuery;

      if (this.generation) {
        query.generation = this.generation;
      }

      if (options.userProject) {
        query.userProject = options.userProject;
      }

      const headers = {
        'Accept-Encoding': 'gzip',
        'Cache-Control': 'no-store'
      } as r.Headers;

      if (rangeRequest) {
        const start = typeof options.start === 'number' ? options.start : '0';
        const end = typeof options.end === 'number' ? options.end : '';

        headers.Range = `bytes=${tailRequest ? end : `${start}-${end}`}`;
      }


      const reqOpts = {
        forever: false,
        uri: '',
        headers,
        qs: query,
      };

      this.requestStream(reqOpts)
          .on('error',
              err => {
                throughStream.destroy(err);
              })
          .on('response',
              res => {
                throughStream.emit('response', res);
                // tslint:disable-next-line:no-any
                util.handleResp(null, res, null, onResponse as any);
              })
          .resume();

      // We listen to the response event from the request stream so that we
      // can...
      //
      //   1) Intercept any data from going to the user if an error occurred.
      //   2) Calculate the hashes from the http.IncomingMessage response
      //   stream,
      //      which will return the bytes from the source without decompressing
      //      gzip'd content. We then send it through decompressed, if
      //      applicable, to the user.
      const onResponse =
          (err: Error|null, body: ResponseBody,
           rawResponseStream: r.Response) => {
            if (err) {
              // Get error message from the body.
              rawResponseStream.pipe(concat(body => {
                err.message = body.toString();
                throughStream.destroy(err);
              }));

              return;
            }

            rawResponseStream.on('error', onComplete);

            const headers = rawResponseStream.toJSON().headers;
            const isCompressed = headers['content-encoding'] === 'gzip';
            const shouldRunValidation = !rangeRequest && (crc32c || md5);
            const throughStreams: Writable[] = [];

            if (shouldRunValidation) {
              validateStream = hashStreamValidation({crc32c, md5});
              throughStreams.push(validateStream);
            }

            if (isCompressed) {
              throughStreams.push(zlib.createGunzip());
            }

            if (throughStreams.length === 1) {
              rawResponseStream =
                  // tslint:disable-next-line:no-any
                  (rawResponseStream.pipe(throughStreams[0]) as any);
            } else if (throughStreams.length > 1) {
              rawResponseStream =
                  rawResponseStream.pipe(pumpify.obj(throughStreams));
            }

            rawResponseStream.on('error', onComplete)
                .on('end', onComplete)
                .pipe(throughStream, {end: false});
          };

      // This is hooked to the `complete` event from the request stream. This is
      // our chance to validate the data and let the user know if anything went
      // wrong.
      let onCompleteCalled = false;
      const onComplete = (err: Error|null) => {
        if (err) {
          onCompleteCalled = true;
          throughStream.destroy(err);
          return;
        }

        if (rangeRequest) {
          onCompleteCalled = true;
          throughStream.end();
          return;
        }

        if (!refreshedMetadata) {
          refreshedMetadata = true;
          this.getMetadata({userProject: options.userProject}, onComplete);
          return;
        }

        if (onCompleteCalled) {
          return;
        }

        onCompleteCalled = true;

        const hashes = {
          crc32c: this.metadata.crc32c,
          md5: this.metadata.md5Hash,
        };

        // If we're doing validation, assume the worst-- a data integrity
        // mismatch. If not, these tests won't be performed, and we can assume
        // the best.
        let failed = crc32c || md5;

        if (crc32c && hashes.crc32c) {
          // We must remove the first four bytes from the returned checksum.
          // http://stackoverflow.com/questions/25096737/
          //   base64-encoding-of-crc32c-long-value
          failed = !validateStream.test('crc32c', hashes.crc32c.substr(4));
        }

        if (md5 && hashes.md5) {
          failed = !validateStream.test('md5', hashes.md5);
        }

        if (md5 && !hashes.md5) {
          const hashError = new RequestError([
            'MD5 verification was specified, but is not available for the',
            'requested object. MD5 is not available for composite objects.',
          ].join(' '));
          hashError.code = 'MD5_NOT_AVAILABLE';

          throughStream.destroy(hashError);
        } else if (failed) {
          const mismatchError = new RequestError([
            'The downloaded data did not match the data from the server.',
            'To be sure the content is the same, you should download the',
            'file again.',
          ].join(' '));
          mismatchError.code = 'CONTENT_DOWNLOAD_MISMATCH';

          throughStream.destroy(mismatchError);
        } else {
          throughStream.end();
        }
      };
    };

    throughStream.on('reading', makeRequest);

    return throughStream as Readable;
  }

  createResumableUpload(options?: CreateResumableUploadOptions):
      Promise<CreateResumableUploadResponse>;
  createResumableUpload(
      options: CreateResumableUploadOptions,
      callback: CreateResumableUploadCallback): void;
  createResumableUpload(callback: CreateResumableUploadCallback): void;
  /**
   * @callback CreateResumableUploadCallback
   * @param {?Error} err Request error, if any.
   * @param {string} uri The resumable upload's unique session URI.
   */
  /**
   * @typedef {array} CreateResumableUploadResponse
   * @property {string} 0 The resumable upload's unique session URI.
   */
  /**
   * @typedef {object} CreateResumableUploadOptions
   * @property {object} [metadata] Metadata to set on the file.
   * @property {string} [origin] Origin header to set for the upload.
   * @property {string} [predefinedAcl] Apply a predefined set of access
   *     controls to this object.
   *
   *     Acceptable values are:
   *     - **`authenticatedRead`** - Object owner gets `OWNER` access, and
   *       `allAuthenticatedUsers` get `READER` access.
   *
   *     - **`bucketOwnerFullControl`** - Object owner gets `OWNER` access, and
   *       project team owners get `OWNER` access.
   *
   *     - **`bucketOwnerRead`** - Object owner gets `OWNER` access, and project
   *       team owners get `READER` access.
   *
   *     - **`private`** - Object owner gets `OWNER` access.
   *
   *     - **`projectPrivate`** - Object owner gets `OWNER` access, and project
   *       team members get access according to their roles.
   *
   *     - **`publicRead`** - Object owner gets `OWNER` access, and `allUsers`
   * get `READER` access.
   * @property {boolean} [private] Make the uploaded file private. (Alias for
   *     `options.predefinedAcl = 'private'`)
   * @property {boolean} [public] Make the uploaded file public. (Alias for
   *     `options.predefinedAcl = 'publicRead'`)
   * @property {string} [userProject] The ID of the project which will be
   *     billed for the request.
   */
  /**
   * Create a unique resumable upload session URI. This is the first step when
   * performing a resumable upload.
   *
   * See the [Resumable upload
   * guide](https://cloud.google.com/storage/docs/json_api/v1/how-tos/resumable-upload)
   * for more on how the entire process works.
   *
   * <h4>Note</h4>
   *
   * If you are just looking to perform a resumable upload without worrying
   * about any of the details, see {@link File#createWriteStream}. Resumable
   * uploads are performed by default.
   *
   * @see [Resumable upload guide]{@link https://cloud.google.com/storage/docs/json_api/v1/how-tos/resumable-upload}
   *
   * @param {CreateResumableUploadOptions} [options] Configuration options.
   * @param {CreateResumableUploadCallback} [callback] Callback function.
   * @returns {Promise<CreateResumableUploadResponse>}
   *
   * @example
   * const {Storage} = require('@google-cloud/storage');
   * const storage = new Storage();
   * const myBucket = storage.bucket('my-bucket');
   *
   * const file = myBucket.file('my-file');
   * file.createResumableUpload(function(err, uri) {
   *   if (!err) {
   *     // `uri` can be used to PUT data to.
   *   }
   * });
   *
   * //-
   * // If the callback is omitted, we'll return a Promise.
   * //-
   * file.createResumableUpload().then(function(data) {
   *   const uri = data[0];
   * });
   */
  createResumableUpload(
      optionsOrCallback?: CreateResumableUploadOptions|
      CreateResumableUploadCallback,
      callback?: CreateResumableUploadCallback):
      void|Promise<CreateResumableUploadResponse> {
    const options =
        typeof optionsOrCallback === 'object' ? optionsOrCallback : {};
    callback =
        typeof optionsOrCallback === 'function' ? optionsOrCallback : callback;

    resumableUpload.createURI(
        {
          authClient: this.storage.authClient,
          bucket: this.bucket.name,
          file: this.name,
          generation: this.generation,
          key: this.encryptionKey,
          kmsKeyName: this.kmsKeyName,
          metadata: options.metadata,
          offset: options.offset,
          origin: options.origin,
          predefinedAcl: options.predefinedAcl,
          private: options.private,
          public: options.public,
          userProject: options.userProject || this.userProject,
        },
        callback!);
  }

  /**
   * @typedef {object} CreateWriteStreamOptions Configuration options for File#createWriteStream().
   * @property {string} [contentType] Alias for
   *     `options.metadata.contentType`. If set to `auto`, the file name is used
   *     to determine the contentType.
   * @property {string|boolean} [gzip] If true, automatically gzip the file.
   *     If set to `auto`, the contentType is used to determine if the file
   * should be gzipped. This will set `options.metadata.contentEncoding` to
   * `gzip` if necessary.
   * @property {object} [metadata] See the examples below or
   *     [Objects: insert request
   * body](https://cloud.google.com/storage/docs/json_api/v1/objects/insert#request_properties_JSON)
   *     for more details.
   * @property {number} [offset] The starting byte of the upload stream, for
   *     resuming an interrupted upload. Defaults to 0.
   * @property {string} [predefinedAcl] Apply a predefined set of access
   *     controls to this object.
   *
   *     Acceptable values are:
   *     - **`authenticatedRead`** - Object owner gets `OWNER` access, and
   *       `allAuthenticatedUsers` get `READER` access.
   *
   *     - **`bucketOwnerFullControl`** - Object owner gets `OWNER` access, and
   *       project team owners get `OWNER` access.
   *
   *     - **`bucketOwnerRead`** - Object owner gets `OWNER` access, and project
   *       team owners get `READER` access.
   *
   *     - **`private`** - Object owner gets `OWNER` access.
   *
   *     - **`projectPrivate`** - Object owner gets `OWNER` access, and project
   *       team members get access according to their roles.
   *
   *     - **`publicRead`** - Object owner gets `OWNER` access, and `allUsers`
   * get `READER` access.
   * @property {boolean} [private] Make the uploaded file private. (Alias for
   *     `options.predefinedAcl = 'private'`)
   * @property {boolean} [public] Make the uploaded file public. (Alias for
   *     `options.predefinedAcl = 'publicRead'`)
   * @property {boolean} [resumable] Force a resumable upload. NOTE: When
   *     working with streams, the file format and size is unknown until it's
   *     completely consumed. Because of this, it's best for you to be explicit
   *     for what makes sense given your input.
   * @property {string} [uri] The URI for an already-created resumable
   *     upload. See {@link File#createResumableUpload}.
   * @property {string} [userProject] The ID of the project which will be
   *     billed for the request.
   * @property {string|boolean} [validation] Possible values: `"md5"`,
   *     `"crc32c"`, or `false`. By default, data integrity is validated with a
   *     CRC32c checksum. You may use MD5 if preferred, but that hash is not
   *     supported for composite objects. An error will be raised if MD5 is
   *     specified but is not available. You may also choose to skip validation
   *     completely, however this is **not recommended**.
   */
  /**
   * Create a writable stream to overwrite the contents of the file in your
   * bucket.
   *
   * A File object can also be used to create files for the first time.
   *
   * Resumable uploads are automatically enabled and must be shut off explicitly
   * by setting `options.resumable` to `false`.
   *
   * Resumable uploads require write access to the $HOME directory. Through
   * [`config-store`](http://www.gitnpm.com/configstore), some metadata is
   * stored. By default, if the directory is not writable, we will fall back to
   * a simple upload. However, if you explicitly request a resumable upload, and
   * we cannot write to the config directory, we will return a
   * `ResumableUploadError`.
   *
   * <p class="notice">
   *   There is some overhead when using a resumable upload that can cause
   *   noticeable performance degradation while uploading a series of small
   * files. When uploading files less than 10MB, it is recommended that the
   * resumable feature is disabled.
   * </p>
   *
   * For faster crc32c computation, you must manually install
   * [`fast-crc32c`](http://www.gitnpm.com/fast-crc32c):
   *
   *     $ npm install --save fast-crc32c
   *
   * NOTE: Writable streams will emit the `finish` event when the file is fully
   * uploaded.
   *
   * @see [Upload Options (Simple or Resumable)]{@link https://cloud.google.com/storage/docs/json_api/v1/how-tos/upload}
   * @see [Objects: insert API Documentation]{@link https://cloud.google.com/storage/docs/json_api/v1/objects/insert}
   *
   * @param {CreateWriteStreamOptions} [options] Configuration options.
   * @returns {WritableStream}
   *
   * @example
   * const fs = require('fs');
   * const {Storage} = require('@google-cloud/storage');
   * const storage = new Storage();
   * const myBucket = storage.bucket('my-bucket');
   *
   * const file = myBucket.file('my-file');
   *
   * //-
   * // <h4>Uploading a File</h4>
   * //
   * // Now, consider a case where we want to upload a file to your bucket. You
   * // have the option of using {@link Bucket#upload}, but that is just
   * // a convenience method which will do the following.
   * //-
   * fs.createReadStream('/Users/stephen/Photos/birthday-at-the-zoo/panda.jpg')
   *   .pipe(file.createWriteStream())
   *   .on('error', function(err) {})
   *   .on('finish', function() {
   *     // The file upload is complete.
   *   });
   *
   * //-
   * // <h4>Uploading a File with gzip compression</h4>
   * //-
   * fs.createReadStream('/Users/stephen/site/index.html')
   *   .pipe(file.createWriteStream({ gzip: true }))
   *   .on('error', function(err) {})
   *   .on('finish', function() {
   *     // The file upload is complete.
   *   });
   *
   * //-
   * // Downloading the file with `createReadStream` will automatically decode
   * // the file.
   * //-
   *
   * //-
   * // <h4>Uploading a File with Metadata</h4>
   * //
   * // One last case you may run into is when you want to upload a file to your
   * // bucket and set its metadata at the same time. Like above, you can use
   * // {@link Bucket#upload} to do this, which is just a wrapper around
   * // the following.
   * //-
   * fs.createReadStream('/Users/stephen/Photos/birthday-at-the-zoo/panda.jpg')
   *   .pipe(file.createWriteStream({
   *     metadata: {
   *       contentType: 'image/jpeg',
   *       metadata: {
   *         custom: 'metadata'
   *       }
   *     }
   *   }))
   *   .on('error', function(err) {})
   *   .on('finish', function() {
   *     // The file upload is complete.
   *   });
   */
  // tslint:disable-next-line:no-any
  createWriteStream(options: CreateWriteStreamOptions = {}): Writable {
    options = Object.assign({metadata: {}}, options);

    if (options.contentType) {
      options.metadata.contentType = options.contentType;

      if (options.metadata.contentType === 'auto') {
        options.metadata.contentType = mime.getType(this.name);
      }
    }

    let gzip = options.gzip;

    if (gzip === 'auto') {
      gzip = compressible(options.metadata.contentType);
    }

    if (gzip) {
      options.metadata.contentEncoding = 'gzip';
    }

    let crc32c = true;
    let md5 = false;

    if (typeof options.validation === 'string') {
      options.validation = options.validation.toLowerCase();
      crc32c = options.validation === 'crc32c';
      md5 = options.validation === 'md5';
    } else if (options.validation === false) {
      crc32c = false;
    }

    // Collect data as it comes in to store in a hash. This is compared to the
    // checksum value on the returned metadata from the API.
    const validateStream = hashStreamValidation({
      crc32c,
      md5,
    });

    const fileWriteStream = duplexify();

    const stream = streamEvents(pumpify([
                     gzip ? zlib.createGzip() : through(),
                     validateStream,
                     fileWriteStream,
                   ])) as Duplex;

    // Wait until we've received data to determine what upload technique to use.
    stream.on('writing', () => {
      if (options.resumable === false) {
        this.startSimpleUpload_(fileWriteStream, options);
        return;
      }

      // Same as configstore:
      // https://github.com/yeoman/configstore/blob/f09f067e50e6a636cfc648a6fc36a522062bd49d/index.js#L11
      const configDir = xdgBasedir.config || os.tmpdir();

      fs.access(configDir, fs.constants.W_OK, err => {
        if (err) {
          if (options.resumable) {
            const error = new ResumableUploadError([
              'A resumable upload could not be performed. The directory,',
              `${configDir}, is not writable. You may try another upload,`,
              'this time setting `options.resumable` to `false`.',
            ].join(' '));
            stream.destroy(error);
            return;
          }

          // User didn't care, resumable or not. Fall back to simple upload.
          this.startSimpleUpload_(fileWriteStream, options);
          return;
        }

        this.startResumableUpload_(fileWriteStream, options);
      });
    });

    fileWriteStream.on('response', stream.emit.bind(stream, 'response'));

    // This is to preserve the `finish` event. We wait until the request stream
    // emits "complete", as that is when we do validation of the data. After
    // that is successful, we can allow the stream to naturally finish.
    //
    // Reference for tracking when we can use a non-hack solution:
    // https://github.com/nodejs/node/pull/2314
    fileWriteStream.on('prefinish', () => {
      stream.cork();
    });

    // Compare our hashed version vs the completed upload's version.
    fileWriteStream.on('complete', () => {
      const metadata = this.metadata;

      // If we're doing validation, assume the worst-- a data integrity
      // mismatch. If not, these tests won't be performed, and we can assume the
      // best.
      let failed = crc32c || md5;

      if (crc32c && metadata.crc32c) {
        // We must remove the first four bytes from the returned checksum.
        // http://stackoverflow.com/questions/25096737/
        //   base64-encoding-of-crc32c-long-value
        failed = !validateStream.test('crc32c', metadata.crc32c.substr(4));
      }

      if (md5 && metadata.md5Hash) {
        failed = !validateStream.test('md5', metadata.md5Hash);
      }

      if (failed) {
        this.delete((err: ApiError) => {
          let code;
          let message;

          if (err) {
            code = 'FILE_NO_UPLOAD_DELETE';
            message = [
              'The uploaded data did not match the data from the server. As a',
              'precaution, we attempted to delete the file, but it was not',
              'successful. To be sure the content is the same, you should try',
              'removing the file manually, then uploading the file again.',
              '\n\nThe delete attempt failed with this message:',
              '\n\n  ' + err.message,
            ].join(' ');
          } else if (md5 && !metadata.md5Hash) {
            code = 'MD5_NOT_AVAILABLE';
            message = [
              'MD5 verification was specified, but is not available for the',
              'requested object. MD5 is not available for composite objects.',
            ].join(' ');
          } else {
            code = 'FILE_NO_UPLOAD';
            message = [
              'The uploaded data did not match the data from the server. As a',
              'precaution, the file has been deleted. To be sure the content',
              'is the same, you should try uploading the file again.',
            ].join(' ');
          }

          const error = new RequestError(message);
          error.code = code;
          error.errors = [err!];

          fileWriteStream.destroy(error);
        });

        return;
      }

      stream.uncork();
    });

    return stream as Writable;
  }

  download(options?: DownloadOptions): Promise<DownloadResponse>;
  download(options: DownloadOptions, callback: DownloadCallback): void;
  download(callback: DownloadCallback): void;
  /**
   * @typedef {array} DownloadResponse
   * @property [0] The contents of a File.
   */
  /**
   * @callback DownloadCallback
   * @param err Request error, if any.
   * @param contents The contents of a File.
   */
  /**
   * Convenience method to download a file into memory or to a local
   * destination.
   *
   * @param {object} [options] Configuration options. The arguments match those
   *     passed to {@link File#createReadStream}.
   * @param {string} [options.destination] Local file path to write the file's
   *     contents to.
   * @param {string} [options.userProject] The ID of the project which will be
   *     billed for the request.
   * @param {DownloadCallback} [callback] Callback function.
   * @returns {Promise<DownloadResponse>}
   *
   * @example
   * const {Storage} = require('@google-cloud/storage');
   * const storage = new Storage();
   * const myBucket = storage.bucket('my-bucket');
   *
   * const file = myBucket.file('my-file');
   *
   * //-
   * // Download a file into memory. The contents will be available as the
   * second
   * // argument in the demonstration below, `contents`.
   * //-
   * file.download(function(err, contents) {});
   *
   * //-
   * // Download a file to a local destination.
   * //-
   * file.download({
   *   destination: '/Users/me/Desktop/file-backup.txt'
   * }, function(err) {});
   *
   * //-
   * // If the callback is omitted, we'll return a Promise.
   * //-
   * file.download().then(function(data) {
   *   const contents = data[0];
   * });
   *
   * @example <caption>include:samples/files.js</caption>
   * region_tag:storage_download_file
   * Another example:
   *
   * @example <caption>include:samples/encryption.js</caption>
   * region_tag:storage_download_encrypted_file
   * Example of downloading an encrypted file:
   *
   * @example <caption>include:samples/requesterPays.js</caption>
   * region_tag:storage_download_file_requester_pays
   * Example of downloading a file where the requester pays:
   */
  download(
      optionsOrCallback?: DownloadOptions|DownloadCallback,
      callback?: DownloadCallback): Promise<DownloadResponse>|void {
    let options: DownloadOptions;
    if (typeof optionsOrCallback === 'function') {
      callback = optionsOrCallback as DownloadCallback;
      options = {};
    } else {
      options = optionsOrCallback as DownloadOptions;
    }

    callback = once(callback as DownloadCallback);

    const destination = options.destination;
    delete options.destination;

    const fileStream = this.createReadStream(options);

    if (destination) {
      fileStream.on('error', callback)
          .pipe(fs.createWriteStream(destination))
          .on('error', callback)
          .on('finish', callback);
    } else {
      fileStream.on('error', callback).pipe(concat(callback.bind(null, null)));
    }
  }

  /**
   * The Storage API allows you to use a custom key for server-side encryption.
   *
   * @see [Customer-supplied Encryption Keys]{@link https://cloud.google.com/storage/docs/encryption#customer-supplied}
   *
   * @param {string|buffer} encryptionKey An AES-256 encryption key.
   * @returns {File}
   *
   * @example
   * const crypto = require('crypto');
   * const {Storage} = require('@google-cloud/storage');
   * const storage = new Storage();
   * const myBucket = storage.bucket('my-bucket');
   *
   * const encryptionKey = crypto.randomBytes(32);
   *
   * const fileWithCustomEncryption = myBucket.file('my-file');
   * fileWithCustomEncryption.setEncryptionKey(encryptionKey);
   *
   * const fileWithoutCustomEncryption = myBucket.file('my-file');
   *
   * fileWithCustomEncryption.save('data', function(err) {
   *   // Try to download with the File object that hasn't had
   *   // `setEncryptionKey()` called:
   *   fileWithoutCustomEncryption.download(function(err) {
   *     // We will receive an error:
   *     //   err.message === 'Bad Request'
   *
   *     // Try again with the File object we called `setEncryptionKey()` on:
   *     fileWithCustomEncryption.download(function(err, contents) {
   *       // contents.toString() === 'data'
   *     });
   *   });
   * });
   *
   * @example <caption>include:samples/encryption.js</caption>
   * region_tag:storage_upload_encrypted_file
   * Example of uploading an encrypted file:
   *
   * @example <caption>include:samples/encryption.js</caption>
   * region_tag:storage_download_encrypted_file
   * Example of downloading an encrypted file:
   */
  setEncryptionKey(encryptionKey: string|Buffer) {
    this.encryptionKey = encryptionKey;
    this.encryptionKeyBase64 =
        Buffer.from(encryptionKey as string).toString('base64');
    this.encryptionKeyHash =
        crypto
            .createHash('sha256')
            // tslint:disable-next-line:no-any
            .update(this.encryptionKeyBase64, 'base64' as any)
            .digest('base64');

    this.encryptionKeyInterceptor = {
      request: reqOpts => {
        reqOpts.headers = reqOpts.headers || {};
        reqOpts.headers['x-goog-encryption-algorithm'] = 'AES256';
        reqOpts.headers['x-goog-encryption-key'] = this.encryptionKeyBase64;
        reqOpts.headers['x-goog-encryption-key-sha256'] =
            this.encryptionKeyHash;
        return reqOpts as DecorateRequestOptions;
      },
    };

    this.interceptors.push(this.encryptionKeyInterceptor!);

    return this;
  }

  getExpirationDate(): Promise<GetExpirationDateResponse>;
  getExpirationDate(callback: GetExpirationDateCallback): void;
  /**
   * @typedef {array} GetExpirationDateResponse
   * @property {date} 0 A Date object representing the earliest time this file's
   *     retention policy will expire.
   */
  /**
   * @callback GetExpirationDateCallback
   * @param {?Error} err Request error, if any.
   * @param {date} expirationDate A Date object representing the earliest time
   *     this file's retention policy will expire.
   */
  /**
   * If this bucket has a retention policy defined, use this method to get a
   * Date object representing the earliest time this file will expire.
   *
   * @param {GetExpirationDateCallback} [callback] Callback function.
   * @returns {Promise<GetExpirationDateResponse>}
   *
   * @example
   * const storage = require('@google-cloud/storage')();
   * const myBucket = storage.bucket('my-bucket');
   *
   * const file = myBucket.file('my-file');
   *
   * file.getExpirationDate(function(err, expirationDate) {
   *   // expirationDate is a Date object.
   * });
   */
  getExpirationDate(callback?: GetExpirationDateCallback):
      void|Promise<GetExpirationDateResponse> {
    this.getMetadata(
        (err: ApiError|null, metadata: Metadata, apiResponse: r.Response) => {
          if (err) {
            callback!(err, null, apiResponse);
            return;
          }

          if (!metadata.retentionExpirationTime) {
            const error = new Error('An expiration time is not available.');
            callback!(error, null, apiResponse);
            return;
          }

          callback!
              (null, new Date(metadata.retentionExpirationTime), apiResponse);
        });
  }

  getSignedPolicy(options: GetSignedPolicyOptions):
      Promise<GetSignedPolicyResponse>;
  getSignedPolicy(
      options: GetSignedPolicyOptions, callback: GetSignedPolicyCallback): void;
  getSignedPolicy(callback: GetSignedPolicyCallback): void;
  /**
   * @typedef {array} GetSignedPolicyResponse
   * @property {object} 0 The document policy.
   */
  /**
   * @callback GetSignedPolicyCallback
   * @param {?Error} err Request error, if any.
   * @param {object} policy The document policy.
   */
  /**
   * Get a signed policy document to allow a user to upload data with a POST
   * request.
   *
   * In Google Cloud Platform environments, such as Cloud Functions and App
   * Engine, you usually don't provide a `keyFilename` or `credentials` during
   * instantiation. In those environments, we call the
   * [signBlob
   * API](https://cloud.google.com/iam/reference/rest/v1/projects.serviceAccounts/signBlob#authorization-scopes)
   * to create a signed policy. That API requires either the
   * `https://www.googleapis.com/auth/iam` or
   * `https://www.googleapis.com/auth/cloud-platform` scope, so be sure they are
   * enabled.
   *
   * @see [Policy Document Reference]{@link https://cloud.google.com/storage/docs/xml-api/post-object#policydocument}
   *
   * @throws {Error} If an expiration timestamp from the past is given.
   * @throws {Error} If options.equals has an array with less or more than two
   *     members.
   * @throws {Error} If options.startsWith has an array with less or more than two
   *     members.
   *
   * @param {object} options Configuration options.
   * @param {array|array[]} [options.equals] Array of request parameters and
   *     their expected value (e.g. [['$<field>', '<value>']]). Values are
   *     translated into equality constraints in the conditions field of the
   *     policy document (e.g. ['eq', '$<field>', '<value>']). If only one
   *     equality condition is to be specified, options.equals can be a one-
   *     dimensional array (e.g. ['$<field>', '<value>']).
   * @param {*} options.expires - A timestamp when this policy will expire. Any
   *     value given is passed to `new Date()`.
   * @param {array|array[]} [options.startsWith] Array of request parameters and
   *     their expected prefixes (e.g. [['$<field>', '<value>']). Values are
   *     translated into starts-with constraints in the conditions field of the
   *     policy document (e.g. ['starts-with', '$<field>', '<value>']). If only
   *     one prefix condition is to be specified, options.startsWith can be a
   * one- dimensional array (e.g. ['$<field>', '<value>']).
   * @param {string} [options.acl] ACL for the object from possibly predefined
   *     ACLs.
   * @param {string} [options.successRedirect] The URL to which the user client
   *     is redirected if the upload is successful.
   * @param {string} [options.successStatus] - The status of the Google Storage
   *     response if the upload is successful (must be string).
   * @param {object} [options.contentLengthRange]
   * @param {number} [options.contentLengthRange.min] Minimum value for the
   *     request's content length.
   * @param {number} [options.contentLengthRange.max] Maximum value for the
   *     request's content length.
   * @param {GetSignedPolicyCallback} [callback] Callback function.
   * @returns {Promise<GetSignedPolicyResponse>}
   *
   * @example
   * const {Storage} = require('@google-cloud/storage');
   * const storage = new Storage();
   * const myBucket = storage.bucket('my-bucket');
   *
   * const file = myBucket.file('my-file');
   * const options = {
   *   equals: ['$Content-Type', 'image/jpeg'],
   *   expires: '10-25-2022',
   *   contentLengthRange: {
   *     min: 0,
   *     max: 1024
   *   }
   * };
   *
   * file.getSignedPolicy(options, function(err, policy) {
   *   // policy.string: the policy document in plain text.
   *   // policy.base64: the policy document in base64.
   *   // policy.signature: the policy signature in base64.
   * });
   *
   * //-
   * // If the callback is omitted, we'll return a Promise.
   * //-
   * file.getSignedPolicy(options).then(function(data) {
   *   const policy = data[0];
   * });
   */
  getSignedPolicy(
      optionsOrCallback?: GetSignedPolicyOptions|GetSignedPolicyCallback,
      cb?: GetSignedPolicyCallback): void|Promise<GetSignedPolicyResponse> {
    const args = normalize<GetSignedPolicyOptions>(optionsOrCallback, cb);
    let options = args.options;
    const callback = args.callback;
    const expires = new Date((options as GetSignedPolicyOptions).expires);

    if (isNaN(expires.getTime())) {
      throw new Error('The expiration date provided was invalid.');
    }

    if (expires.valueOf() < Date.now()) {
      throw new Error('An expiration date cannot be in the past.');
    }

    options = Object.assign({}, options);

    const conditions = [
      ['eq', '$key', this.name],
      {
        bucket: this.bucket.name,
      },
    ] as object[];

    if (Array.isArray(options.equals)) {
      if (!Array.isArray((options.equals as string[][])[0])) {
        options.equals = [options.equals as string[]];
      }
      (options.equals as string[][]).forEach(condition => {
        if (!Array.isArray(condition) || condition.length !== 2) {
          throw new Error('Equals condition must be an array of 2 elements.');
        }
        conditions.push(['eq', condition[0], condition[1]]);
      });
    }

    if (Array.isArray(options.startsWith)) {
      if (!Array.isArray((options.startsWith as string[][])[0])) {
        options.startsWith = [options.startsWith as string[]];
      }
      (options.startsWith as string[][]).forEach(condition => {
        if (!Array.isArray(condition) || condition.length !== 2) {
          throw new Error(
              'StartsWith condition must be an array of 2 elements.');
        }
        conditions.push(['starts-with', condition[0], condition[1]]);
      });
    }

    if (options.acl) {
      conditions.push({
        acl: options.acl,
      });
    }

    if (options.successRedirect) {
      conditions.push({
        success_action_redirect: options.successRedirect,
      });
    }

    if (options.successStatus) {
      conditions.push({
        success_action_status: options.successStatus,
      });
    }

    if (options.contentLengthRange) {
      const min = options.contentLengthRange.min;
      const max = options.contentLengthRange.max;
      if (typeof min !== 'number' || typeof max !== 'number') {
        throw new Error(
            'ContentLengthRange must have numeric min & max fields.');
      }
      conditions.push(['content-length-range', min, max]);
    }

    const policy = {
      expiration: expires.toISOString(),
      conditions,
    };

    const policyString = JSON.stringify(policy);
    const policyBase64 = Buffer.from(policyString).toString('base64');

    this.storage.authClient.sign(policyBase64)
        .then(
            signature => {
              callback(null, {
                string: policyString,
                base64: policyBase64,
                signature,
              });
            },
            err => {
              callback(new SigningError(err.message));
            });
  }

  getSignedUrl(cfg: GetSignedUrlConfig): Promise<GetSignedUrlResponse>;
  getSignedUrl(cfg: GetSignedUrlConfig, callback: GetSignedUrlCallback): void;
  /**
   * @typedef {array} GetSignedUrlResponse
   * @property {object} 0 The signed URL.
   */
  /**
   * @callback GetSignedUrlCallback
   * @param {?Error} err Request error, if any.
   * @param {object} url The signed URL.
   */
  /**
   * Get a signed URL to allow limited time access to the file.
   *
   * In Google Cloud Platform environments, such as Cloud Functions and App
   * Engine, you usually don't provide a `keyFilename` or `credentials` during
   * instantiation. In those environments, we call the
   * [signBlob
   * API](https://cloud.google.com/iam/reference/rest/v1/projects.serviceAccounts/signBlob#authorization-scopes)
   * to create a signed URL. That API requires either the
   * `https://www.googleapis.com/auth/iam` or
   * `https://www.googleapis.com/auth/cloud-platform` scope, so be sure they are
   * enabled.
   *
   * @see [Signed URLs Reference]{@link https://cloud.google.com/storage/docs/access-control/signed-urls}
   *
   * @throws {Error} if an expiration timestamp from the past is given.
   *
   * @param {object} config Configuration object.
   * @param {string} config.action "read" (HTTP: GET), "write" (HTTP: PUT), or
   *     "delete" (HTTP: DELETE), "resumable" (HTTP: POST).
   *     When using "resumable", the header `X-Goog-Resumable: start` has
   *     to be sent when making a request with the signed URL.
   * @param {string} [config.version='v2'] The signing version to use, either
   *     'v2' or 'v4.
   * @param {string} [config.cname] The cname for this bucket, i.e.,
   *     "https://cdn.example.com".
   * @param {string} [config.contentMd5] The MD5 digest value in base64. If you
   *     provide this, the client must provide this HTTP header with this same
   *     value in its request.
   * @param {string} [config.contentType] If you provide this value, the client
   *     must provide this HTTP header set to the same value.
   * @param {*} config.expires A timestamp when this link will expire. Any value
   *     given is passed to `new Date()`.
   * @param {object} [config.extensionHeaders] If these headers are used, the
   *     server will check to make sure that the client provides matching
   * values. See [Canonical extension
   * headers](https://cloud.google.com/storage/docs/access-control/signed-urls#about-canonical-extension-headers)
   *     for the requirements of this feature, most notably:
   *       - The header name must be prefixed with `x-goog-`
   *       - The header name must be all lowercase
   *     Note: Multi-valued header passed as an array in the extensionHeaders
   *           object is converted into a string, delimited by `,` with
   *           no space. Requests made using the signed URL will need to
   *           delimit multi-valued headers using a single `,` as well, or
   *           else the server will report a mismatched signature.
   * @param {string} [config.promptSaveAs] The filename to prompt the user to
   *     save the file as when the signed url is accessed. This is ignored if
   *     `config.responseDisposition` is set.
   * @param {string} [config.responseDisposition] The
   *     [response-content-disposition parameter](http://goo.gl/yMWxQV) of the
   *     signed url.
   * @param {string} [config.responseType] The response-content-type parameter
   *     of the signed url.
   * @param {GetSignedUrlCallback} [callback] Callback function.
   * @returns {Promise<GetSignedUrlResponse>}
   *
   * @example
   * const {Storage} = require('@google-cloud/storage');
   * const storage = new Storage();
   * const myBucket = storage.bucket('my-bucket');
   *
   * const file = myBucket.file('my-file');
   *
   * //-
   * // Generate a URL that allows temporary access to download your file.
   * //-
   * const request = require('request');
   *
   * const config = {
   *   action: 'read',
   *   expires: '03-17-2025'
   * };
   *
   * file.getSignedUrl(config, function(err, url) {
   *   if (err) {
   *     console.error(err);
   *     return;
   *   }
   *
   *   // The file is now available to read from this URL.
   *   request(url, function(err, resp) {
   *     // resp.statusCode = 200
   *   });
   * });
   *
   * //-
   * // Generate a URL to allow write permissions. This means anyone with this
   * URL
   * // can send a POST request with new data that will overwrite the file.
   * //-
   * file.getSignedUrl({
   *   action: 'write',
   *   expires: '03-17-2025'
   * }, function(err, url) {
   *   if (err) {
   *     console.error(err);
   *     return;
   *   }
   *
   *   // The file is now available to be written to.
   *   const writeStream = request.put(url);
   *   writeStream.end('New data');
   *
   *   writeStream.on('complete', function(resp) {
   *     // Confirm the new content was saved.
   *     file.download(function(err, fileContents) {
   *       console.log('Contents:', fileContents.toString());
   *       // Contents: New data
   *     });
   *   });
   * });
   *
   * //-
   * // If the callback is omitted, we'll return a Promise.
   * //-
   * file.getSignedUrl(config).then(function(data) {
   *   const url = data[0];
   * });
   *
   * @example <caption>include:samples/files.js</caption>
   * region_tag:storage_generate_signed_url
   * Another example:
   */
  getSignedUrl(cfg: GetSignedUrlConfig, callback?: GetSignedUrlCallback):
      void|Promise<GetSignedUrlResponse> {
    const expiresInMSeconds = new Date(cfg.expires).valueOf();

    if (isNaN(expiresInMSeconds)) {
      throw new Error('The expiration date provided was invalid.');
    }

    if (expiresInMSeconds < Date.now()) {
      throw new Error('An expiration date cannot be in the past.');
    }

    const expiresInSeconds =
        Math.round(expiresInMSeconds / 1000);  // The API expects seconds.

    const method = ActionToHTTPMethod[cfg.action];

    const name = encodeURIComponent(this.name);
    const resource = `/${this.bucket.name}/${name}`;

    const version = cfg.version || DEFAULT_SIGNING_VERSION;

    const config: GetSignedUrlConfigInternal = Object.assign({}, cfg, {
      method,
      expiration: expiresInSeconds,
      resource,
      name,
    });

    let promise: Promise<SignedUrlQuery>;
    if (version === 'v2') {
      promise = this.getSignedUrlV2(config);
    } else if (version === 'v4') {
      promise = this.getSignedUrlV4(config);
    } else {
      throw new Error(`Invalid signed URL version: ${
          version}. Supported versions are 'v2' and 'v4'.`);
    }

    promise.then((query) => {
      if (typeof config.responseType === 'string') {
        query['response-content-type'] = config.responseType!;
      }

      if (typeof config.promptSaveAs === 'string') {
        query['response-content-disposition'] =
            'attachment; filename="' + config.promptSaveAs + '"';
      }
      if (typeof config.responseDisposition === 'string') {
        query['response-content-disposition'] = config.responseDisposition!;
      }

      if (this.generation) {
        query.generation = this.generation;
      }

      const signedUrl = new url.URL(config.cname || STORAGE_DOWNLOAD_BASE_URL);
      signedUrl.pathname = config.cname ? name : `${this.bucket.name}/${name}`;
      signedUrl.search = querystring.stringify(query);

      callback!(null, signedUrl.href);
    }, callback!);
  }


  private getSignedUrlV2(config: GetSignedUrlConfigInternal):
      Promise<SignedUrlQuery> {
    let extensionHeadersString = '';

    if (config.method === 'POST') {
      config.extensionHeaders = Object.assign({}, config.extensionHeaders, {
        'x-goog-resumable': 'start',
      });
    }

    if (config.extensionHeaders) {
      for (const headerName of Object.keys(config.extensionHeaders)) {
        extensionHeadersString +=
            `${headerName}:${config.extensionHeaders[headerName]}\n`;
      }
    }

    const blobToSign = [
      config.method,
      config.contentMd5 || '',
      config.contentType || '',
      config.expiration,
      extensionHeadersString + config.resource,
    ].join('\n');

    const authClient = this.storage.authClient;
    return authClient.sign(blobToSign)
        .then(
            signature => authClient.getCredentials().then(
                credentials => ({
                  GoogleAccessId: credentials.client_email!,
                  Expires: config.expiration,
                  Signature: signature,
                } as V2SignedUrlQuery)),
            )
        .catch((err) => {
          const signingErr = new SigningError(err.message);
          signingErr.stack = err.stack;
          throw signingErr;
        });
  }

  private getSignedUrlV4(config: GetSignedUrlConfigInternal):
      Promise<SignedUrlQuery> {
    const now = new Date();
    const nowInSeconds = Math.floor(now.valueOf() / 1000);
    const expiresPeriodInSeconds = config.expiration - nowInSeconds;

    // v4 limit expiration to be 7 days maximum
    if (expiresPeriodInSeconds > SEVEN_DAYS) {
      throw new Error(
          `Max allowed expiration is seven days (${SEVEN_DAYS} seconds).`);
    }

    const extensionHeaders = Object.assign({}, config.extensionHeaders);
    extensionHeaders.host = 'storage.googleapis.com';
    if (config.method === 'POST') {
      extensionHeaders['x-goog-resumable'] = 'start';
    }
    if (config.contentMd5) {
      extensionHeaders['content-md5'] = config.contentMd5;
    }
    if (config.contentType) {
      extensionHeaders['content-type'] = config.contentType;
    }

    const signedHeaders = Object.keys(extensionHeaders)
                              .map(header => header.toLowerCase())
                              .sort()
                              .join(';');

    const extensionHeadersString = this.getCanonicalHeaders(extensionHeaders);

    const datestamp = dateFormat.format(now, 'YYYYMMDD', true);
    const credentialScope = `${datestamp}/auto/storage/goog4_request`;

    return this.storage.authClient.getCredentials().then((credentials) => {
      const credential = `${credentials.client_email}/${credentialScope}`;
      const dateISO = dateFormat.format(now, 'YYYYMMDD[T]HHmmss[Z]', true);

      const queryParams: V4UrlQuery = {
        'X-Goog-Algorithm': 'GOOG4-RSA-SHA256',
        'X-Goog-Credential': credential,
        'X-Goog-Date': dateISO,
        'X-Goog-Expires': expiresPeriodInSeconds,
        'X-Goog-SignedHeaders': signedHeaders,
      };

      const canonicalQueryParams = querystring.stringify(queryParams);

      const canonicalRequest = [
        config.method,
        config.resource,
        canonicalQueryParams,
        extensionHeadersString,
        signedHeaders,
        'UNSIGNED-PAYLOAD',
      ].join('\n');

      const canonicalRequestHash =
          crypto.createHash('sha256').update(canonicalRequest).digest('hex');

      const blobToSign = [
        'GOOG4-RSA-SHA256',
        dateISO,
        credentialScope,
        canonicalRequestHash,
      ].join('\n');

      return this.storage.authClient.sign(blobToSign)
          .then((signature) => {
            const signatureHex =
                Buffer.from(signature, 'base64').toString('hex');

            const signedQuery: V4SignedUrlQuery =
                Object.assign({}, queryParams, {
                  'X-Goog-Signature': signatureHex,
                });

            return signedQuery;
          })
          .catch((err) => {
            const signingErr = new SigningError(err.message);
            signingErr.stack = err.stack;
            throw signingErr;
          });
    });
  }

  makePrivate(options?: MakeFilePrivateOptions):
      Promise<MakeFilePrivateResponse>;
  makePrivate(callback: MakeFilePrivateCallback): void;
  makePrivate(
      options: MakeFilePrivateOptions, callback: MakeFilePrivateCallback): void;
  /**
   * @typedef {object} MakeFilePrivateOptions Configuration options for File#makePrivate().
   * @property {boolean} [strict] If true, set the file to be private to
   *     only the owner user. Otherwise, it will be private to the project.
   * @property {string} [userProject] The ID of the project which will be
   *     billed for the request.
   */
  /**
   * @callback MakeFilePrivateCallback
   * @param {?Error} err Request error, if any.
   * @param {object} apiResponse The full API response.
   */
  /**
   * @typedef {array} MakeFilePrivateResponse
   * @property {object} 0 The full API response.
   */
  /**
   * Make a file private to the project and remove all other permissions.
   * Set `options.strict` to true to make the file private to only the owner.
   *
   * @see [Objects: patch API Documentation]{@link https://cloud.google.com/storage/docs/json_api/v1/objects/patch}
   *
   * @param {MakeFilePrivateOptions} [options] Configuration options.
   * @param {MakeFilePrivateCallback} [callback] Callback function.
   * @returns {Promise<MakeFilePrivateResponse>}
   *
   * @example
   * const {Storage} = require('@google-cloud/storage');
   * const storage = new Storage();
   * const myBucket = storage.bucket('my-bucket');
   *
   * const file = myBucket.file('my-file');
   *
   * //-
   * // Set the file private so only project maintainers can see and modify it.
   * //-
   * file.makePrivate(function(err) {});
   *
   * //-
   * // Set the file private so only the owner can see and modify it.
   * //-
   * file.makePrivate({ strict: true }, function(err) {});
   *
   * //-
   * // If the callback is omitted, we'll return a Promise.
   * //-
   * file.makePrivate().then(function(data) {
   *   const apiResponse = data[0];
   * });
   */
  makePrivate(
      optionsOrCallback?: MakeFilePrivateOptions|MakeFilePrivateCallback,
      callback?: MakeFilePrivateCallback): Promise<MakeFilePrivateResponse>|
      void {
    const options =
        typeof optionsOrCallback === 'object' ? optionsOrCallback : {};
    callback =
        typeof optionsOrCallback === 'function' ? optionsOrCallback : callback;

    const query = {
      predefinedAcl: options.strict ? 'private' : 'projectPrivate',
      // tslint:disable-next-line:no-any
    } as any;

    if (options.userProject) {
      query.userProject = options.userProject;
    }

    this.setMetadata(
        {
          // You aren't allowed to set both predefinedAcl & acl properties on a
          // file, so acl must explicitly be nullified, destroying all previous
          // acls on the file.
          acl: null,
        },
        query, callback!);
  }

  makePublic(): Promise<MakeFilePublicResponse>;
  makePublic(callback: MakeFilePublicCallback): void;
  /**
   * @typedef {array} MakeFilePublicResponse
   * @property {object} 0 The full API response.
   */
  /**
   * @callback MakeFilePublicCallback
   * @param {?Error} err Request error, if any.
   * @param {object} apiResponse The full API response.
   */
  /**
   * Set a file to be publicly readable and maintain all previous permissions.
   *
   * @see [ObjectAccessControls: insert API Documentation]{@link https://cloud.google.com/storage/docs/json_api/v1/objectAccessControls/insert}
   *
   * @param {MakeFilePublicCallback} [callback] Callback function.
   * @returns {Promise<MakeFilePublicResponse>}
   *
   * @example
   * const {Storage} = require('@google-cloud/storage');
   * const storage = new Storage();
   * const myBucket = storage.bucket('my-bucket');
   *
   * const file = myBucket.file('my-file');
   *
   * file.makePublic(function(err, apiResponse) {});
   *
   * //-
   * // If the callback is omitted, we'll return a Promise.
   * //-
   * file.makePublic().then(function(data) {
   *   const apiResponse = data[0];
   * });
   *
   * @example <caption>include:samples/files.js</caption>
   * region_tag:storage_make_public
   * Another example:
   */
  makePublic(callback?: MakeFilePublicCallback):
      Promise<MakeFilePublicResponse>|void {
    callback = callback || util.noop;
    this.acl.add(
        {
          entity: 'allUsers',
          role: 'READER',
        },
        (err, acl, resp) => {
          callback!(err, resp);
        });
  }

  move(destination: string|Bucket|File, options?: MoveOptions):
      Promise<MoveResponse>;
  move(destination: string|Bucket|File, callback: MoveCallback): void;
  move(
      destination: string|Bucket|File, options: MoveOptions,
      callback: MoveCallback): void;
  /**
   * @typedef {array} MoveResponse
   * @property {File} 0 The destination File.
   * @property {object} 1 The full API response.
   */
  /**
   * @callback MoveCallback
   * @param {?Error} err Request error, if any.
   * @param {?File} destinationFile The destination File.
   * @param {object} apiResponse The full API response.
   */
  /**
   * @typedef {object} MoveOptions Configuration options for File#move(). See an
   *     [Object
   * resource](https://cloud.google.com/storage/docs/json_api/v1/objects#resource).
   * @param {string} [userProject] The ID of the project which will be
   *     billed for the request.
   */
  /**
   * Move this file to another location. By default, this will rename the file
   * and keep it in the same bucket, but you can choose to move it to another
   * Bucket by providing a Bucket or File object or a URL beginning with
   * "gs://".
   *
   * **Warning**:
   * There is currently no atomic `move` method in the Cloud Storage API,
   * so this method is a composition of {@link File#copy} (to the new
   * location) and {@link File#delete} (from the old location). While
   * unlikely, it is possible that an error returned to your callback could be
   * triggered from either one of these API calls failing, which could leave a
   * duplicate file lingering.
   *
   * @see [Objects: copy API Documentation]{@link https://cloud.google.com/storage/docs/json_api/v1/objects/copy}
   *
   * @throws {Error} If the destination file is not provided.
   *
   * @param {string|Bucket|File} destination Destination file.
   * @param {MoveCallback} [callback] Callback function.
   * @returns {Promise<MoveResponse>}
   *
   * @example
   * const {Storage} = require('@google-cloud/storage');
   * const storage = new Storage();
   * //-
   * // You can pass in a variety of types for the destination.
   * //
   * // For all of the below examples, assume we are working with the following
   * // Bucket and File objects.
   * //-
   * const bucket = storage.bucket('my-bucket');
   * const file = bucket.file('my-image.png');
   *
   * //-
   * // If you pass in a string for the destination, the file is moved to its
   * // current bucket, under the new name provided.
   * //-
   * file.move('my-image-new.png', function(err, destinationFile, apiResponse) {
   *   // `my-bucket` no longer contains:
   *   // - "my-image.png"
   *   // but contains instead:
   *   // - "my-image-new.png"
   *
   *   // `destinationFile` is an instance of a File object that refers to your
   *   // new file.
   * });
   *
   * //-
   * // If you pass in a string starting with "gs://" for the destination, the
   * // file is copied to the other bucket and under the new name provided.
   * //-
   * const newLocation = 'gs://another-bucket/my-image-new.png';
   * file.move(newLocation, function(err, destinationFile, apiResponse) {
   *   // `my-bucket` no longer contains:
   *   // - "my-image.png"
   *   //
   *   // `another-bucket` now contains:
   *   // - "my-image-new.png"
   *
   *   // `destinationFile` is an instance of a File object that refers to your
   *   // new file.
   * });
   *
   * //-
   * // If you pass in a Bucket object, the file will be moved to that bucket
   * // using the same name.
   * //-
   * const anotherBucket = gcs.bucket('another-bucket');
   *
   * file.move(anotherBucket, function(err, destinationFile, apiResponse) {
   *   // `my-bucket` no longer contains:
   *   // - "my-image.png"
   *   //
   *   // `another-bucket` now contains:
   *   // - "my-image.png"
   *
   *   // `destinationFile` is an instance of a File object that refers to your
   *   // new file.
   * });
   *
   * //-
   * // If you pass in a File object, you have complete control over the new
   * // bucket and filename.
   * //-
   * const anotherFile = anotherBucket.file('my-awesome-image.png');
   *
   * file.move(anotherFile, function(err, destinationFile, apiResponse) {
   *   // `my-bucket` no longer contains:
   *   // - "my-image.png"
   *   //
   *   // `another-bucket` now contains:
   *   // - "my-awesome-image.png"
   *
   *   // Note:
   *   // The `destinationFile` parameter is equal to `anotherFile`.
   * });
   *
   * //-
   * // If the callback is omitted, we'll return a Promise.
   * //-
   * file.move('my-image-new.png').then(function(data) {
   *   const destinationFile = data[0];
   *   const apiResponse = data[1];
   * });
   *
   * @example <caption>include:samples/files.js</caption>
   * region_tag:storage_move_file
   * Another example:
   */
  move(
      destination: string|Bucket|File,
      optionsOrCallback?: MoveOptions|MoveCallback,
      callback?: MoveCallback): Promise<MoveResponse>|void {
    const options =
        typeof optionsOrCallback === 'object' ? optionsOrCallback : {};
    callback =
        typeof optionsOrCallback === 'function' ? optionsOrCallback : callback;

    callback = callback || util.noop;

    this.copy(destination, options, (err, destinationFile, apiResponse) => {
      if (err) {
        callback!(err, null, apiResponse);
        return;
      }

      this.delete(options, (err, apiResponse) => {
        callback!(err, destinationFile, apiResponse);
      });
    });
  }

  request(reqOpts: DecorateRequestOptions): Promise<[ResponseBody, r.Response]>;
  request(reqOpts: DecorateRequestOptions, callback: BodyResponseCallback):
      void;
  /**
   * Makes request and applies userProject query parameter if necessary.
   *
   * @private
   *
   * @param {object} reqOpts - The request options.
   * @param {function} callback - The callback function.
   */
  request(reqOpts: DecorateRequestOptions, callback?: BodyResponseCallback):
      void|Promise<[ResponseBody, r.Response]> {
    return this.parent.request.call(this, reqOpts, callback!);
  }

  rotateEncryptionKey(options?: RotateEncryptionKeyOptions):
      Promise<RotateEncryptionKeyResponse>;
  rotateEncryptionKey(callback: RotateEncryptionKeyCallback): void;
  rotateEncryptionKey(
      options: RotateEncryptionKeyOptions,
      callback: RotateEncryptionKeyCallback): void;
  /**
   * @callback RotateEncryptionKeyCallback
   * @extends CopyCallback
   */
  /**
   * @typedef RotateEncryptionKeyResponse
   * @extends CopyResponse
   */
  /**
   * @param {string|buffer|object} RotateEncryptionKeyOptions Configuration options
   *     for File#rotateEncryptionKey().
   * If a string or Buffer is provided, it is interpreted as an AES-256,
   * customer-supplied encryption key. If you'd like to use a Cloud KMS key
   * name, you must specify an options object with the property name:
   * `kmsKeyName`.
   * @param {string|buffer} [options.encryptionKey] An AES-256 encryption key.
   * @param {string} [options.kmsKeyName] A Cloud KMS key name.
   */
  /**
   * This method allows you to update the encryption key associated with this
   * file.
   *
   * @see [Customer-supplied Encryption Keys]{@link https://cloud.google.com/storage/docs/encryption#customer-supplied}
   *
   * @param {RotateEncryptionKeyOptions} [options] - Configuration options.
   * @param {RotateEncryptionKeyCallback} [callback]
   * @returns {Promise<File>}
   *
   * @example <caption>include:samples/encryption.js</caption>
   * region_tag:storage_rotate_encryption_key
   * Example of rotating the encryption key for this file:
   */
  rotateEncryptionKey(
      optionsOrCallback?: RotateEncryptionKeyOptions|
      RotateEncryptionKeyCallback,
      callback?: RotateEncryptionKeyCallback):
      Promise<RotateEncryptionKeyResponse>|void {
    callback =
        typeof optionsOrCallback === 'function' ? optionsOrCallback : callback;
    let options: EncryptionKeyOptions = {};
    if (typeof optionsOrCallback === 'string' ||
        optionsOrCallback instanceof Buffer) {
      options = {
        encryptionKey: optionsOrCallback,
      };
    } else if (typeof optionsOrCallback === 'object') {
      options = optionsOrCallback;
    }

    const newFile = this.bucket.file(this.id!, options);
    this.copy(newFile, callback!);
  }

  // tslint:disable:no-any
  save(data: any, options?: SaveOptions): Promise<void>;
  save(data: any, callback: SaveCallback): void;
  save(data: any, options: SaveOptions, callback: SaveCallback): void;
  /**
   * @typedef {object} SaveOptions
   * @extends CreateWriteStreamOptions
   */
  /**
   * @callback SaveCallback
   * @param {?Error} err Request error, if any.
   */
  /**
   * Write arbitrary data to a file.
   *
   * *This is a convenience method which wraps {@link File#createWriteStream}.*
   *
   * Resumable uploads are automatically enabled and must be shut off explicitly
   * by setting `options.resumable` to `false`.
   *
   * <p class="notice">
   *   There is some overhead when using a resumable upload that can cause
   *   noticeable performance degradation while uploading a series of small
   * files. When uploading files less than 10MB, it is recommended that the
   * resumable feature is disabled.
   * </p>
   *
   * @param {*} data The data to write to a file.
   * @param {SaveOptions} [options] See {@link File#createWriteStream}'s `options`
   *     parameter.
   * @param {SaveCallback} [callback] Callback function.
   * @returns {Promise}
   *
   * @example
   * const {Storage} = require('@google-cloud/storage');
   * const storage = new Storage();
   * const myBucket = storage.bucket('my-bucket');
   *
   * const file = myBucket.file('my-file');
   * const contents = 'This is the contents of the file.';
   *
   * file.save(contents, function(err) {
   *   if (!err) {
   *     // File written successfully.
   *   }
   * });
   *
   * //-
   * // If the callback is omitted, we'll return a Promise.
   * //-
   * file.save(contents).then(function() {});
   */
  save(
      data: any, optionsOrCallback?: SaveOptions|SaveCallback,
      callback?: SaveCallback): Promise<void>|void {
    // tslint:enable:no-any
    callback =
        typeof optionsOrCallback === 'function' ? optionsOrCallback : callback;
    const options =
        typeof optionsOrCallback === 'object' ? optionsOrCallback : {};

    this.createWriteStream(options)
        .on('error', callback!)
        .on('finish', callback!)
        .end(data);
  }
  setStorageClass(storageClass: string, options?: SetStorageClassOptions):
      Promise<SetStorageClassResponse>;
  setStorageClass(
      storageClass: string, options: SetStorageClassOptions,
      callback: SetStorageClassCallback): void;
  setStorageClass(storageClass: string, callback?: SetStorageClassCallback):
      void;
  /**
   * @typedef {array} SetStorageClassResponse
   * @property {object} 0 The full API response.
   */
  /**
   * @typedef {object} SetStorageClassOptions Configuration options for File#setStorageClass().
   * @property {string} [userProject] The ID of the project which will be
   *     billed for the request.
   */
  /**
   * @callback SetStorageClassCallback
   * @param {?Error} err Request error, if any.
   * @param {object} apiResponse The full API response.
   */
  /**
   * Set the storage class for this file.
   *
   * @see [Per-Object Storage Class]{@link https://cloud.google.com/storage/docs/per-object-storage-class}
   * @see [Storage Classes]{@link https://cloud.google.com/storage/docs/storage-classes}
   *
   * @param {string} storageClass The new storage class. (`multi_regional`,
   *     `regional`, `nearline`, `coldline`)
   * @param {SetStorageClassOptions} [options] Configuration options.
   * @param {string} [options.userProject] The ID of the project which will be
   *     billed for the request.
   * @param {SetStorageClassCallback} [callback] Callback function.
   * @returns {Promise<SetStorageClassResponse>}
   *
   * @example
   * file.setStorageClass('regional', function(err, apiResponse) {
   *   if (err) {
   *     // Error handling omitted.
   *   }
   *
   *   // The storage class was updated successfully.
   * });
   *
   * //-
   * // If the callback is omitted, we'll return a Promise.
   * //-
   * file.setStorageClass('regional').then(function() {});
   */
  setStorageClass(
      storageClass: string,
      optionsOrCallback?: SetStorageClassOptions|SetStorageClassCallback,
      callback?: SetStorageClassCallback): Promise<SetStorageClassResponse>|
      void {
    callback =
        typeof optionsOrCallback === 'function' ? optionsOrCallback : callback;
    const options =
        typeof optionsOrCallback === 'object' ? optionsOrCallback : {};
    const req = extend<SetStorageClassRequest, SetStorageClassOptions>(
        true, {}, options);

    // In case we get input like `storageClass`, convert to `storage_class`.
    req.storageClass = storageClass.replace(/-/g, '_')
                           .replace(
                               /([a-z])([A-Z])/g,
                               (_, low, up) => {
                                 return low + '_' + up;
                               })
                           .toUpperCase();

    this.copy(this, req, (err, file, apiResponse) => {
      if (err) {
        callback!(err, apiResponse!);
        return;
      }

      this.metadata = file!.metadata;

      callback!(null, apiResponse!);
    });
  }

  /**
   * Set a user project to be billed for all requests made from this File
   * object.
   *
   * @param {string} userProject The user project.
   *
   * @example
   * const {Storage} = require('@google-cloud/storage');
   * const storage = new Storage();
   * const bucket = storage.bucket('albums');
   * const file = bucket.file('my-file');
   *
   * file.setUserProject('grape-spaceship-123');
   */
  setUserProject(userProject: string): void {
    this.bucket.setUserProject.call(this, userProject);
  }

  /**
   * This creates a gcs-resumable-upload upload stream.
   *
   * @see [gcs-resumable-upload]{@link https://github.com/stephenplusplus/gcs-resumable-upload}
   *
   * @param {Duplexify} stream - Duplexify stream of data to pipe to the file.
   * @param {object=} options - Configuration object.
   *
   * @private
   */
  startResumableUpload_(dup: Duplexify, options: CreateResumableUploadOptions):
      void {
    options = Object.assign(
        {
          metadata: {},
        },
        options);

    const uploadStream = resumableUpload.upload({
      authClient: this.storage.authClient,
      bucket: this.bucket.name,
      file: this.name,
      generation: this.generation,
      key: this.encryptionKey,
      kmsKeyName: this.kmsKeyName,
      metadata: options.metadata,
      offset: options.offset,
      predefinedAcl: options.predefinedAcl,
      private: options.private,
      public: options.public,
      uri: options.uri,
      userProject: options.userProject || this.userProject,
    });

    uploadStream
        .on('response',
            resp => {
              dup.emit('response', resp);
            })
        .on('metadata',
            metadata => {
              this.metadata = metadata;
            })
        .on('finish', () => {
          dup.emit('complete');
        });

    dup.setWritable(uploadStream);
  }

  /**
   * Takes a readable stream and pipes it to a remote file. Unlike
   * `startResumableUpload_`, which uses the resumable upload technique, this
   * method uses a simple upload (all or nothing).
   *
   * @param {Duplexify} dup - Duplexify stream of data to pipe to the file.
   * @param {object=} options - Configuration object.
   *
   * @private
   */
  startSimpleUpload_(dup: Duplexify, options?: CreateResumableUploadOptions):
      void {
    options = Object.assign(
        {
          metadata: {},
        },
        options);

    const reqOpts: DecorateRequestOptions = {
      qs: {
        name: this.name,
      },
      uri: `${STORAGE_UPLOAD_BASE_URL}/${this.bucket.name}/o`,
    };

    if (this.generation !== undefined) {
      reqOpts.qs.ifGenerationMatch = this.generation;
    }

    if (this.kmsKeyName !== undefined) {
      reqOpts.qs.kmsKeyName = this.kmsKeyName;
    }

    if (options.userProject || this.userProject) {
      reqOpts.qs.userProject = options.userProject || this.userProject;
    }

    if (options.predefinedAcl) {
      reqOpts.qs.predefinedAcl = options.predefinedAcl;
    } else if (options.private) {
      reqOpts.qs.predefinedAcl = 'private';
    } else if (options.public) {
      reqOpts.qs.predefinedAcl = 'publicRead';
    }

    util.makeWritableStream(dup, {
      makeAuthenticatedRequest: (reqOpts: object) => {
        this.request(reqOpts as DecorateRequestOptions, (err, body, resp) => {
          if (err) {
            dup.destroy(err);
            return;
          }

          this.metadata = body;
          dup.emit('response', resp);
          dup.emit('complete');
        });
      },
      metadata: options.metadata,
      request: reqOpts
    });
  }

  /**
   * Create canonical headers for signing v4 url.
   *
   * The canonical headers for v4-signing a request demands header names are
   * first lowercased, followed by sorting the header names.
   * Then, construct the canonical headers part of the request:
   *  <lowercasedHeaderName> + ":" + Trim(<value>) + "\n"
   *  ..
   *  <lowercasedHeaderName> + ":" + Trim(<value>) + "\n"
   *
   * @param headers
   * @private
   */
  private getCanonicalHeaders(headers: http.OutgoingHttpHeaders) {
    // Sort headers by their lowercased names
    const sortedHeaders =
        objectEntries(headers)
            // Convert header names to lowercase
            .map<[string, HeaderValue]>(
                ([headerName, value]) => [headerName.toLowerCase(), value])
            .sort((a, b) => a[0].localeCompare(b[0]));

    return sortedHeaders.filter(([_, value]) => value !== undefined)
        .map(([headerName, value]) => {
          // - Convert Array (multi-valued header) into string, delimited by
          //      ',' (no space).
          // - Trim leading and trailing spaces.
          // - Convert sequential (2+) spaces into a single space
          const canonicalValue = `${value}`.trim().replace(/\s{2,}/g, ' ');

          return `${headerName}:${canonicalValue}\n`;
        })
        .join('');
  }
}

/*! Developer Documentation
 *
 * All async methods (except for streams) will return a Promise in the event
 * that a callback is omitted.
 */
promisifyAll(File, {
  exclude: [
    'request',
    'setEncryptionKey',
    'getSignedUrlV2',
    'getSignedUrlV4',
    'getCanonicalHeaders',
    'getDate',
  ],
});

/**
 * Reference to the {@link File} class.
 * @name module:@google-cloud/storage.File
 * @see File
 */
export {File};<|MERGE_RESOLUTION|>--- conflicted
+++ resolved
@@ -20,11 +20,7 @@
 import compressible = require('compressible');
 import concat = require('concat-stream');
 import * as crypto from 'crypto';
-<<<<<<< HEAD
 import * as dateFormat from 'date-and-time';
-import * as duplexify from 'duplexify';
-=======
->>>>>>> 3041d152
 import * as extend from 'extend';
 import * as fs from 'fs';
 const hashStreamValidation = require('hash-stream-validation');
@@ -42,19 +38,13 @@
 import * as url from 'url';
 import * as http from 'http';
 import * as r from 'request';  // Only for type declarations.
-import {teenyRequest} from 'teeny-request';
 
 import {Storage} from './storage';
 import {Bucket} from './bucket';
 import {Acl} from './acl';
-<<<<<<< HEAD
-import {ResponseBody, ApiError} from '@google-cloud/common/build/src/util';
-import {normalize, objectEntries} from './util';
-=======
 import {ResponseBody, ApiError, Duplexify, DuplexifyConstructor} from '@google-cloud/common/build/src/util';
 const duplexify: DuplexifyConstructor = require('duplexify');
-import {normalize} from './util';
->>>>>>> 3041d152
+import {normalize, objectEntries} from './util';
 
 export type GetExpirationDateResponse = [Date];
 export interface GetExpirationDateCallback {
