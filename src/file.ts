<<<<<<< HEAD
/*!
 * Copyright 2014 Google LLC.
=======
/**
 * Copyright 2019 Google LLC
>>>>>>> b896a51f
 *
 * Licensed under the Apache License, Version 2.0 (the "License");
 * you may not use this file except in compliance with the License.
 * You may obtain a copy of the License at
 *
 *      http://www.apache.org/licenses/LICENSE-2.0
 *
 * Unless required by applicable law or agreed to in writing, software
 * distributed under the License is distributed on an "AS IS" BASIS,
 * WITHOUT WARRANTIES OR CONDITIONS OF ANY KIND, either express or implied.
 * See the License for the specific language governing permissions and
 * limitations under the License.
 */

import {
  BodyResponseCallback,
  DecorateRequestOptions,
  GetConfig,
  Interceptor,
  Metadata,
  ServiceObject,
  util,
} from '@google-cloud/common';
import {promisifyAll} from '@google-cloud/promisify';

import compressible = require('compressible');
import concat = require('concat-stream');
import * as crypto from 'crypto';
import * as dateFormat from 'date-and-time';
import * as extend from 'extend';
import * as fs from 'fs';
const hashStreamValidation = require('hash-stream-validation');
import * as mime from 'mime';
import * as once from 'onetime';
import * as os from 'os';
const pumpify = require('pumpify');
import * as resumableUpload from 'gcs-resumable-upload';
import {Duplex, Writable, Readable} from 'stream';
import * as streamEvents from 'stream-events';
import * as through from 'through2';
import * as xdgBasedir from 'xdg-basedir';
import * as querystring from 'querystring';
import * as zlib from 'zlib';
import * as url from 'url';
import * as http from 'http';

import {Storage} from './storage';
import {Bucket} from './bucket';
import {Acl} from './acl';
import {
  ResponseBody,
  ApiError,
  Duplexify,
  DuplexifyConstructor,
} from '@google-cloud/common/build/src/util';
const duplexify: DuplexifyConstructor = require('duplexify');
import {normalize, objectEntries} from './util';
import {GaxiosError, Headers, request as gaxiosRequest} from 'gaxios';

export type GetExpirationDateResponse = [Date];
export interface GetExpirationDateCallback {
  (
    err: Error | null,
    expirationDate?: Date | null,
    apiResponse?: Metadata
  ): void;
}

export interface GetSignedUrlConfig {
  action: 'read' | 'write' | 'delete' | 'resumable';
  version?: 'v2' | 'v4';
  cname?: string;
  contentMd5?: string;
  contentType?: string;
  expires: string | number | Date;
  extensionHeaders?: http.OutgoingHttpHeaders;
  promptSaveAs?: string;
  responseDisposition?: string;
  responseType?: string;
}

interface GetSignedUrlConfigInternal {
  expiration: number;
  method: string;
  name: string;
  resource?: string;
  extensionHeaders?: http.OutgoingHttpHeaders;
  contentMd5?: string;
  contentType?: string;
  promptSaveAs?: string;
  responseType?: string;
  responseDisposition?: string;
  cname?: string;
}

export enum ActionToHTTPMethod {
  read = 'GET',
  write = 'PUT',
  delete = 'DELETE',
  resumable = 'POST',
}

export type GetSignedUrlResponse = [string];

export interface GetSignedUrlCallback {
  (err: Error | null, url?: string): void;
}

export interface PolicyDocument {
  expiration: string;
  conditions: Array<Array<string | number>>;
  string: string;
}

export type GetSignedPolicyResponse = [PolicyDocument];

export interface GetSignedPolicyCallback {
  (err: Error | null, policy?: PolicyDocument): void;
}

export interface GetSignedPolicyOptions {
  equals?: string[] | string[][];
  expires: string | number | Date;
  startsWith?: string[] | string[][];
  acl?: string;
  successRedirect?: string;
  successStatus?: string;
  contentLengthRange?: {min?: number; max?: number};
}

export interface GetFileMetadataOptions {
  userProject?: string;
}

export type GetFileMetadataResponse = [Metadata, Metadata];

export interface GetFileMetadataCallback {
  (err: Error | null, metadata?: Metadata, apiResponse?: Metadata): void;
}

export interface GetFileOptions extends GetConfig {
  userProject?: string;
}

export type GetFileResponse = [File, Metadata];

export interface GetFileCallback {
  (err: Error | null, file?: File, apiResponse?: Metadata): void;
}

export interface FileExistsOptions {
  userProject?: string;
}

export type FileExistsResponse = [boolean];

export interface FileExistsCallback {
  (err: Error | null, exists?: boolean): void;
}

export interface DeleteFileOptions {
  userProject?: string;
}

export type DeleteFileResponse = [Metadata];

export interface DeleteFileCallback {
  (err: Error | null, apiResponse?: Metadata): void;
}

export type PredefinedAcl =
  | 'authenticatedRead'
  | 'bucketOwnerFullControl'
  | 'bucketOwnerRead'
  | 'private'
  | 'projectPrivate'
  | 'publicRead';

export interface CreateResumableUploadOptions {
  configPath?: string;
  metadata?: Metadata;
  origin?: string;
  offset?: number;
  predefinedAcl?: PredefinedAcl;
  private?: boolean;
  public?: boolean;
  uri?: string;
  userProject?: string;
}

export type CreateResumableUploadResponse = [string];

export interface CreateResumableUploadCallback {
  (err: Error | null, uri?: string): void;
}

export interface CreateWriteStreamOptions extends CreateResumableUploadOptions {
  contentType?: string;
  gzip?: string | boolean;
  resumable?: boolean;
  validation?: string | boolean;
}

export interface MakeFilePrivateOptions {
  strict?: boolean;
  userProject?: string;
}

export type MakeFilePrivateResponse = [Metadata];

export interface MakeFilePrivateCallback extends SetFileMetadataCallback {}

export interface IsPublicCallback {
  (err: Error | null, resp?: boolean): void;
}

export type IsPublicResponse = [boolean];

export type MakeFilePublicResponse = [Metadata];

export interface MakeFilePublicCallback {
  (err?: Error | null, apiResponse?: Metadata): void;
}

export type MoveResponse = [Metadata];

export interface MoveCallback {
  (
    err: Error | null,
    destinationFile?: File | null,
    apiResponse?: Metadata
  ): void;
}

export interface MoveOptions {
  userProject?: string;
}

export type RotateEncryptionKeyOptions = string | Buffer | EncryptionKeyOptions;

export interface EncryptionKeyOptions {
  encryptionKey?: string | Buffer;
  kmsKeyName?: string;
}

export interface RotateEncryptionKeyCallback extends CopyCallback {}

export type RotateEncryptionKeyResponse = CopyResponse;

/**
 * Custom error type for errors related to creating a resumable upload.
 *
 * @private
 */
class ResumableUploadError extends Error {
  name = 'ResumableUploadError';
}

/**
 * Custom error type for errors related to getting signed errors and policies.
 *
 * @private
 */
class SigningError extends Error {
  name = 'SigningError';
}

/**
 * @const {string}
 * @private
 */
const STORAGE_DOWNLOAD_BASE_URL = 'https://storage.googleapis.com';

/**
 * @const {string}
 * @private
 */
const STORAGE_UPLOAD_BASE_URL =
  'https://www.googleapis.com/upload/storage/v1/b';

/**
 * @const {RegExp}
 * @private
 */
const GS_URL_REGEXP = /^gs:\/\/([a-z0-9_.-]+)\/(.+)$/;

export interface FileOptions {
  encryptionKey?: string | Buffer;
  generation?: number | string;
  kmsKeyName?: string;
  userProject?: string;
}

export interface CopyOptions {
  destinationKmsKeyName?: string;
  keepAcl?: string;
  predefinedAcl?: string;
  token?: string;
  userProject?: string;
}

export type CopyResponse = [File, Metadata];

export interface CopyCallback {
  (err: Error | null, file?: File | null, apiResponse?: Metadata): void;
}

export type DownloadResponse = [Buffer];

export type DownloadCallback = (
  err: RequestError | null,
  contents: Buffer
) => void;

export interface DownloadOptions extends CreateReadStreamOptions {
  destination?: string;
}

interface CopyQuery {
  sourceGeneration?: number;
  rewriteToken?: string;
  userProject?: string;
  destinationKmsKeyName?: string;
}

interface FileQuery {
  alt: string;
  generation?: number;
  userProject?: string;
}

interface SignedUrlQuery {
  generation?: number;
  'response-content-type'?: string;
  'response-content-disposition'?: string;
}

interface V2SignedUrlQuery extends SignedUrlQuery {
  GoogleAccessId: string;
  Expires: number;
  Signature: string;
}

interface V4UrlQuery extends SignedUrlQuery {
  'X-Goog-Algorithm': string;
  'X-Goog-Credential': string;
  'X-Goog-Date': string;
  'X-Goog-Expires': number;
  'X-Goog-SignedHeaders': string;
}

interface V4SignedUrlQuery extends V4UrlQuery {
  'X-Goog-Signature': string;
}

export interface CreateReadStreamOptions {
  userProject?: string;
  validation?: 'md5' | 'crc32c' | false | true;
  start?: number;
  end?: number;
}

export interface SaveOptions extends CreateWriteStreamOptions {}

export interface SaveCallback {
  (err?: Error | null): void;
}

export interface SetFileMetadataOptions {
  userProject?: string;
}

export interface SetFileMetadataCallback {
  (err?: Error | null, apiResponse?: Metadata): void;
}

export type SetFileMetadataResponse = [Metadata];

export type SetStorageClassResponse = [Metadata];

export interface SetStorageClassOptions {
  userProject?: string;
}

interface SetStorageClassRequest extends SetStorageClassOptions {
  storageClass?: string;
}

export interface SetStorageClassCallback {
  (err?: Error | null, apiResponse?: Metadata): void;
}

class RequestError extends Error {
  code?: string;
  errors?: Error[];
}

type ValueOf<T> = T[keyof T];
type HeaderValue = ValueOf<http.OutgoingHttpHeaders>;

const SEVEN_DAYS = 604800;

/*
 * Default signing version for getSignedUrl is 'v2'.
 */
const DEFAULT_SIGNING_VERSION = 'v2';

/**
 * A File object is created from your {@link Bucket} object using
 * {@link Bucket#file}.
 *
 * @class
 */
class File extends ServiceObject<File> {
  /**
   * Cloud Storage uses access control lists (ACLs) to manage object and
   * bucket access. ACLs are the mechanism you use to share objects with other
   * users and allow other users to access your buckets and objects.
   *
   * An ACL consists of one or more entries, where each entry grants permissions
   * to an entity. Permissions define the actions that can be performed against
   * an object or bucket (for example, `READ` or `WRITE`); the entity defines
   * who the permission applies to (for example, a specific user or group of
   * users).
   *
   * The `acl` object on a File instance provides methods to get you a list of
   * the ACLs defined on your bucket, as well as set, update, and delete them.
   *
   * @see [About Access Control lists]{@link http://goo.gl/6qBBPO}
   *
   * @name File#acl
   * @mixes Acl
   *
   * @example
   * const {Storage} = require('@google-cloud/storage');
   * const storage = new Storage();
   * const myBucket = storage.bucket('my-bucket');
   *
   * const file = myBucket.file('my-file');
   * //-
   * // Make a file publicly readable.
   * //-
   * const options = {
   *   entity: 'allUsers',
   *   role: storage.acl.READER_ROLE
   * };
   *
   * file.acl.add(options, function(err, aclObject) {});
   *
   * //-
   * // If the callback is omitted, we'll return a Promise.
   * //-
   * file.acl.add(options).then(function(data) {
   *   const aclObject = data[0];
   *   const apiResponse = data[1];
   * });
   */
  acl: Acl;

  bucket: Bucket;
  storage: Storage;
  kmsKeyName?: string;
  userProject?: string;
  name: string;
  generation?: number;
  parent!: Bucket;

  private encryptionKey?: string | Buffer;
  private encryptionKeyBase64?: string;
  private encryptionKeyHash?: string;
  private encryptionKeyInterceptor?: Interceptor;

  /**
   * @typedef {object} FileOptions Options passed to the File constructor.
   * @property {string} [encryptionKey] A custom encryption key.
   * @property {number} [generation] Generation to scope the file to.
   * @property {string} [kmsKeyName] Cloud KMS Key used to encrypt this
   *     object, if the object is encrypted by such a key. Limited availability;
   *     usable only by enabled projects.
   * @property {string} [userProject] The ID of the project which will be
   *     billed for all requests made from File object.
   */
  /**
   * Constructs a file object.
   *
   * @param {Bucket} bucket The Bucket instance this file is
   *     attached to.
   * @param {string} name The name of the remote file.
   * @param {FileOptions} [options] Configuration options.
   * @example
   * const {Storage} = require('@google-cloud/storage');
   * const storage = new Storage();
   * const myBucket = storage.bucket('my-bucket');
   *
   * const file = myBucket.file('my-file');
   */
  constructor(bucket: Bucket, name: string, options: FileOptions = {}) {
    name = name.replace(/^\/+/, '');

    const requestQueryObject: {generation?: number; userProject?: string} = {};

    let generation: number;
    if (options.generation != null) {
      if (typeof options.generation === 'string') {
        generation = Number(options.generation);
      } else {
        generation = options.generation;
      }
      if (!isNaN(generation)) {
        requestQueryObject.generation = generation;
      }
    }

    const userProject = options.userProject || bucket.userProject;
    if (typeof userProject === 'string') {
      requestQueryObject.userProject = userProject;
    }

    const methods = {
      /**
       * @typedef {array} DeleteFileResponse
       * @property {object} 0 The full API response.
       */
      /**
       * @callback DeleteFileCallback
       * @param {?Error} err Request error, if any.
       * @param {object} apiResponse The full API response.
       */
      /**
       * Delete the file.
       *
       * @see [Objects: delete API Documentation]{@link https://cloud.google.com/storage/docs/json_api/v1/objects/delete}
       *
       * @method File#delete
       * @param {object} [options] Configuration options.
       * @param {string} [options.userProject] The ID of the project which will be
       *     billed for the request.
       * @param {DeleteFileCallback} [callback] Callback function.
       * @returns {Promise<DeleteFileResponse>}
       *
       * @example
       * const {Storage} = require('@google-cloud/storage');
       * const storage = new Storage();
       * const myBucket = storage.bucket('my-bucket');
       *
       * const file = myBucket.file('my-file');
       * file.delete(function(err, apiResponse) {});
       *
       * //-
       * // If the callback is omitted, we'll return a Promise.
       * //-
       * file.delete().then(function(data) {
       *   const apiResponse = data[0];
       * });
       *
       * @example <caption>include:samples/files.js</caption>
       * region_tag:storage_delete_file
       * Another example:
       */
      delete: {
        reqOpts: {
          qs: requestQueryObject,
        },
      },
      /**
       * @typedef {array} FileExistsResponse
       * @property {boolean} 0 Whether the {@link File} exists.
       */
      /**
       * @callback FileExistsCallback
       * @param {?Error} err Request error, if any.
       * @param {boolean} exists Whether the {@link File} exists.
       */
      /**
       * Check if the file exists.
       *
       * @method File#exists
       * @param {options} [options] Configuration options.
       * @param {string} [options.userProject] The ID of the project which will be
       *     billed for the request.
       * @param {FileExistsCallback} [callback] Callback function.
       * @returns {Promise<FileExistsResponse>}
       *
       * @example
       * const {Storage} = require('@google-cloud/storage');
       * const storage = new Storage();
       * const myBucket = storage.bucket('my-bucket');
       *
       * const file = myBucket.file('my-file');
       *
       * file.exists(function(err, exists) {});
       *
       * //-
       * // If the callback is omitted, we'll return a Promise.
       * //-
       * file.exists().then(function(data) {
       *   const exists = data[0];
       * });
       */
      exists: {
        reqOpts: {
          qs: requestQueryObject,
        },
      },
      /**
       * @typedef {array} GetFileResponse
       * @property {File} 0 The {@link File}.
       * @property {object} 1 The full API response.
       */
      /**
       * @callback GetFileCallback
       * @param {?Error} err Request error, if any.
       * @param {File} file The {@link File}.
       * @param {object} apiResponse The full API response.
       */
      /**
       * Get a file object and its metadata if it exists.
       *
       * @method File#get
       * @param {options} [options] Configuration options.
       * @param {string} [options.userProject] The ID of the project which will be
       *     billed for the request.
       * @param {GetFileCallback} [callback] Callback function.
       * @returns {Promise<GetFileResponse>}
       *
       * @example
       * const {Storage} = require('@google-cloud/storage');
       * const storage = new Storage();
       * const myBucket = storage.bucket('my-bucket');
       *
       * const file = myBucket.file('my-file');
       *
       * file.get(function(err, file, apiResponse) {
       *   // file.metadata` has been populated.
       * });
       *
       * //-
       * // If the callback is omitted, we'll return a Promise.
       * //-
       * file.get().then(function(data) {
       *   const file = data[0];
       *   const apiResponse = data[1];
       * });
       */
      get: {
        reqOpts: {
          qs: requestQueryObject,
        },
      },
      /**
       * @typedef {array} GetFileMetadataResponse
       * @property {object} 0 The {@link File} metadata.
       * @property {object} 1 The full API response.
       */
      /**
       * @callback GetFileMetadataCallback
       * @param {?Error} err Request error, if any.
       * @param {object} metadata The {@link File} metadata.
       * @param {object} apiResponse The full API response.
       */
      /**
       * Get the file's metadata.
       *
       * @see [Objects: get API Documentation]{@link https://cloud.google.com/storage/docs/json_api/v1/objects/get}
       *
       * @method File#getMetadata
       * @param {object} [options] Configuration options.
       * @param {string} [options.userProject] The ID of the project which will be
       *     billed for the request.
       * @param {GetFileMetadataCallback} [callback] Callback function.
       * @returns {Promise<GetFileMetadataResponse>}
       *
       * @example
       * const {Storage} = require('@google-cloud/storage');
       * const storage = new Storage();
       * const myBucket = storage.bucket('my-bucket');
       *
       * const file = myBucket.file('my-file');
       *
       * file.getMetadata(function(err, metadata, apiResponse) {});
       *
       * //-
       * // If the callback is omitted, we'll return a Promise.
       * //-
       * file.getMetadata().then(function(data) {
       *   const metadata = data[0];
       *   const apiResponse = data[1];
       * });
       *
       * @example <caption>include:samples/files.js</caption>
       * region_tag:storage_get_metadata
       * Another example:
       */
      getMetadata: {
        reqOpts: {
          qs: requestQueryObject,
        },
      },
      /**
       * @typedef {object} SetFileMetadataOptions Configuration options for File#setMetadata().
       * @param {string} [userProject] The ID of the project which will be billed for the request.
       */
      /**
       * @callback SetFileMetadataCallback
       * @param {?Error} err Request error, if any.
       * @param {object} apiResponse The full API response.
       */
      /**
       * @typedef {array} SetFileMetadataResponse
       * @property {object} 0 The full API response.
       */
      /**
       * Merge the given metadata with the current remote file's metadata. This
       * will set metadata if it was previously unset or update previously set
       * metadata. To unset previously set metadata, set its value to null.
       *
       * You can set custom key/value pairs in the metadata key of the given
       * object, however the other properties outside of this object must adhere
       * to the [official API documentation](https://goo.gl/BOnnCK).
       *
       * NOTE: multiple calls to setMetadata in parallel might result in
       * unpredictable results. See [issue]{@link
       * https://github.com/googleapis/nodejs-storage/issues/274}.
       *
       * See the examples below for more information.
       *
       * @see [Objects: patch API Documentation]{@link https://cloud.google.com/storage/docs/json_api/v1/objects/patch}
       *
       * @method File#setMetadata
       * @param {object} [metadata] The metadata you wish to update.
       * @param {SetFileMetadataOptions} [options] Configuration options.
       * @param {SetFileMetadataCallback} [callback] Callback function.
       * @returns {Promise<SetFileMetadataResponse>}
       *
       * @example
       * const {Storage} = require('@google-cloud/storage');
       * const storage = new Storage();
       * const myBucket = storage.bucket('my-bucket');
       *
       * const file = myBucket.file('my-file');
       *
       * const metadata = {
       *   contentType: 'application/x-font-ttf',
       *   metadata: {
       *     my: 'custom',
       *     properties: 'go here'
       *   }
       * };
       *
       * file.setMetadata(metadata, function(err, apiResponse) {});
       *
       * // Assuming current metadata = { hello: 'world', unsetMe: 'will do' }
       * file.setMetadata({
       *   metadata: {
       *     abc: '123', // will be set.
       *     unsetMe: null, // will be unset (deleted).
       *     hello: 'goodbye' // will be updated from 'world' to 'goodbye'.
       *   }
       * }, function(err, apiResponse) {
       *   // metadata should now be { abc: '123', hello: 'goodbye' }
       * });
       *
       * //-
       * // Set a temporary hold on this file from its bucket's retention period
       * // configuration.
       * //
       * file.setMetadata({
       *   temporaryHold: true
       * }, function(err, apiResponse) {});
       *
       * //-
       * // Alternatively, you may set a temporary hold. This will follow the
       * // same behavior as an event-based hold, with the exception that the
       * // bucket's retention policy will not renew for this file from the time
       * // the hold is released.
       * //-
       * file.setMetadata({
       *   eventBasedHold: true
       * }, function(err, apiResponse) {});
       *
       * //-
       * // If the callback is omitted, we'll return a Promise.
       * //-
       * file.setMetadata(metadata).then(function(data) {
       *   const apiResponse = data[0];
       * });
       */
      setMetadata: {
        reqOpts: {
          qs: requestQueryObject,
        },
      },
    };

    super({
      parent: bucket,
      baseUrl: '/o',
      id: encodeURIComponent(name),
      methods,
    });

    this.bucket = bucket;
    // tslint:disable-next-line:no-any
    this.storage = (bucket as any).parent as Storage;

    // @TODO Can this duplicate code from above be avoided?
    if (options.generation != null) {
      let generation: number;
      if (typeof options.generation === 'string') {
        generation = Number(options.generation);
      } else {
        generation = options.generation;
      }
      if (!isNaN(generation)) {
        this.generation = generation;
      }
    }
    this.kmsKeyName = options.kmsKeyName;
    this.userProject = userProject;

    this.name = name;

    if (options.encryptionKey) {
      this.setEncryptionKey(options.encryptionKey);
    }

    this.acl = new Acl({
      request: this.request.bind(this),
      pathPrefix: '/acl',
    });
  }

  copy(destination: string | Bucket | File): Promise<CopyResponse>;
  copy(destination: string | Bucket | File, callback: CopyCallback): void;
  copy(
    destination: string | Bucket | File,
    options: CopyOptions,
    callback: CopyCallback
  ): void;
  /**
   * @typedef {array} CopyResponse
   * @property {File} 0 The copied {@link File}.
   * @property {object} 1 The full API response.
   */
  /**
   * @callback CopyCallback
   * @param {?Error} err Request error, if any.
   * @param {File} copiedFile The copied {@link File}.
   * @param {object} apiResponse The full API response.
   */
  /**
   * @typedef {object} CopyOptions Configuration options for File#copy(). See an
   *     [Object
   * resource](https://cloud.google.com/storage/docs/json_api/v1/objects#resource).
   * @property {string} [destinationKmsKeyName] Resource name of the Cloud
   *     KMS key, of the form
   *     `projects/my-project/locations/location/keyRings/my-kr/cryptoKeys/my-key`,
   *     that will be used to encrypt the object. Overwrites the object
   * metadata's `kms_key_name` value, if any.
   * @property {string} [keepAcl] Retain the ACL for the new file.
   * @property {string} [predefinedAcl] Set the ACL for the new file.
   * @property {string} [token] A previously-returned `rewriteToken` from an
   *     unfinished rewrite request.
   * @property {string} [userProject] The ID of the project which will be
   *     billed for the request.
   */
  /**
   * Copy this file to another file. By default, this will copy the file to the
   * same bucket, but you can choose to copy it to another Bucket by providing
   * a Bucket or File object or a URL starting with "gs://".
   *
   * @see [Objects: rewrite API Documentation]{@link https://cloud.google.com/storage/docs/json_api/v1/objects/rewrite}
   *
   * @throws {Error} If the destination file is not provided.
   *
   * @param {string|Bucket|File} destination Destination file.
   * @param {CopyOptions} [options] Configuration options. See an
   * @param {CopyCallback} [callback] Callback function.
   * @returns {Promise<CopyResponse>}
   *
   * @example
   * const {Storage} = require('@google-cloud/storage');
   * const storage = new Storage();
   *
   * //-
   * // You can pass in a variety of types for the destination.
   * //
   * // For all of the below examples, assume we are working with the following
   * // Bucket and File objects.
   * //-
   * const bucket = storage.bucket('my-bucket');
   * const file = bucket.file('my-image.png');
   *
   * //-
   * // If you pass in a string for the destination, the file is copied to its
   * // current bucket, under the new name provided.
   * //-
   * file.copy('my-image-copy.png', function(err, copiedFile, apiResponse) {
   *   // `my-bucket` now contains:
   *   // - "my-image.png"
   *   // - "my-image-copy.png"
   *
   *   // `copiedFile` is an instance of a File object that refers to your new
   *   // file.
   * });
   *
   * //-
   * // If you pass in a string starting with "gs://" for the destination, the
   * // file is copied to the other bucket and under the new name provided.
   * //-
   * const newLocation = 'gs://another-bucket/my-image-copy.png';
   * file.copy(newLocation, function(err, copiedFile, apiResponse) {
   *   // `my-bucket` still contains:
   *   // - "my-image.png"
   *   //
   *   // `another-bucket` now contains:
   *   // - "my-image-copy.png"
   *
   *   // `copiedFile` is an instance of a File object that refers to your new
   *   // file.
   * });
   *
   * //-
   * // If you pass in a Bucket object, the file will be copied to that bucket
   * // using the same name.
   * //-
   * const anotherBucket = storage.bucket('another-bucket');
   * file.copy(anotherBucket, function(err, copiedFile, apiResponse) {
   *   // `my-bucket` still contains:
   *   // - "my-image.png"
   *   //
   *   // `another-bucket` now contains:
   *   // - "my-image.png"
   *
   *   // `copiedFile` is an instance of a File object that refers to your new
   *   // file.
   * });
   *
   * //-
   * // If you pass in a File object, you have complete control over the new
   * // bucket and filename.
   * //-
   * const anotherFile = anotherBucket.file('my-awesome-image.png');
   * file.copy(anotherFile, function(err, copiedFile, apiResponse) {
   *   // `my-bucket` still contains:
   *   // - "my-image.png"
   *   //
   *   // `another-bucket` now contains:
   *   // - "my-awesome-image.png"
   *
   *   // Note:
   *   // The `copiedFile` parameter is equal to `anotherFile`.
   * });
   *
   * //-
   * // If the callback is omitted, we'll return a Promise.
   * //-
   * file.copy(newLocation).then(function(data) {
   *   const newFile = data[0];
   *   const apiResponse = data[1];
   * });
   *
   * @example <caption>include:samples/files.js</caption>
   * region_tag:storage_copy_file
   * Another example:
   */
  copy(
    destination: string | Bucket | File,
    optionsOrCallback?: CopyOptions | CopyCallback,
    callback?: CopyCallback
  ): Promise<CopyResponse> | void {
    const noDestinationError = new Error(
      'Destination file should have a name.'
    );

    if (!destination) {
      throw noDestinationError;
    }

    let options: CopyOptions = {};
    if (typeof optionsOrCallback === 'function') {
      callback = optionsOrCallback;
    } else if (optionsOrCallback) {
      options = optionsOrCallback;
    }

    options = extend(true, {}, options);
    callback = callback || util.noop;

    let destBucket: Bucket;
    let destName: string;
    let newFile: File;

    if (typeof destination === 'string') {
      const parsedDestination = GS_URL_REGEXP.exec(destination);
      if (parsedDestination !== null && parsedDestination.length === 3) {
        destBucket = this.storage.bucket(parsedDestination[1]);
        destName = parsedDestination[2];
      } else {
        destBucket = this.bucket;
        destName = destination;
      }
    } else if (destination instanceof Bucket) {
      destBucket = destination;
      destName = this.name;
    } else if (destination instanceof File) {
      destBucket = destination.bucket;
      destName = destination.name;
      newFile = destination;
    } else {
      throw noDestinationError;
    }

    const query = {} as CopyQuery;
    if (this.generation !== undefined) {
      query.sourceGeneration = this.generation;
    }
    if (options.token !== undefined) {
      query.rewriteToken = options.token;
    }
    if (options.userProject !== undefined) {
      query.userProject = options.userProject;
      delete options.userProject;
    }

    newFile = newFile! || destBucket.file(destName);

    const headers: {[index: string]: string | undefined} = {};

    if (this.encryptionKey !== undefined) {
      headers['x-goog-copy-source-encryption-algorithm'] = 'AES256';
      headers['x-goog-copy-source-encryption-key'] = this.encryptionKeyBase64;
      headers[
        'x-goog-copy-source-encryption-key-sha256'
      ] = this.encryptionKeyHash;
    }

    if (newFile.encryptionKey !== undefined) {
      this.setEncryptionKey(newFile.encryptionKey!);
    } else if (options.destinationKmsKeyName !== undefined) {
      query.destinationKmsKeyName = options.destinationKmsKeyName;
      delete options.destinationKmsKeyName;
    } else if (newFile.kmsKeyName !== undefined) {
      query.destinationKmsKeyName = newFile.kmsKeyName;
    }

    if (query.destinationKmsKeyName) {
      this.kmsKeyName = query.destinationKmsKeyName;

      const keyIndex = this.interceptors.indexOf(
        this.encryptionKeyInterceptor!
      );
      if (keyIndex > -1) {
        this.interceptors.splice(keyIndex, 1);
      }
    }

    this.request(
      {
        method: 'POST',
        uri: `/rewriteTo/b/${destBucket.name}/o/${encodeURIComponent(
          newFile.name
        )}`,
        qs: query,
        json: options,
        headers,
      },
      (err, resp) => {
        if (err) {
          callback!(err, null, resp);
          return;
        }

        if (resp.rewriteToken) {
          const options = {
            token: resp.rewriteToken,
          } as CopyOptions;

          if (query.userProject) {
            options.userProject = query.userProject;
          }

          if (query.destinationKmsKeyName) {
            options.destinationKmsKeyName = query.destinationKmsKeyName;
          }

          this.copy(newFile, options, callback!);
          return;
        }

        callback!(null, newFile, resp);
      }
    );
  }

  /**
   * @typedef {object} CreateReadStreamOptions Configuration options for File#createReadStream.
   * @property {string} [userProject] The ID of the project which will be
   *     billed for the request.
   * @property {string|boolean} [validation] Possible values: `"md5"`,
   *     `"crc32c"`, or `false`. By default, data integrity is validated with a
   *     CRC32c checksum. You may use MD5 if preferred, but that hash is not
   *     supported for composite objects. An error will be raised if MD5 is
   *     specified but is not available. You may also choose to skip validation
   *     completely, however this is **not recommended**.
   * @property {number} [start] A byte offset to begin the file's download
   *     from. Default is 0. NOTE: Byte ranges are inclusive; that is,
   *     `options.start = 0` and `options.end = 999` represent the first 1000
   *     bytes in a file or object. NOTE: when specifying a byte range, data
   *     integrity is not available.
   * @property {number} [end] A byte offset to stop reading the file at.
   *     NOTE: Byte ranges are inclusive; that is, `options.start = 0` and
   *     `options.end = 999` represent the first 1000 bytes in a file or object.
   *     NOTE: when specifying a byte range, data integrity is not available.
   */
  /**
   * Create a readable stream to read the contents of the remote file. It can be
   * piped to a writable stream or listened to for 'data' events to read a
   * file's contents.
   *
   * In the unlikely event there is a mismatch between what you downloaded and
   * the version in your Bucket, your error handler will receive an error with
   * code "CONTENT_DOWNLOAD_MISMATCH". If you receive this error, the best
   * recourse is to try downloading the file again.
   *
   * For faster crc32c computation, you must manually install
   * [`fast-crc32c`](http://www.gitnpm.com/fast-crc32c):
   *
   *     $ npm install --save fast-crc32c
   *
   * NOTE: Readable streams will emit the `end` event when the file is fully
   * downloaded.
   *
   * @param {CreateReadStreamOptions} [options] Configuration options.
   * @returns {ReadableStream}
   *
   * @example
   * //-
   * // <h4>Downloading a File</h4>
   * //
   * // The example below demonstrates how we can reference a remote file, then
   * // pipe its contents to a local file. This is effectively creating a local
   * // backup of your remote data.
   * //-
   * const {Storage} = require('@google-cloud/storage');
   * const storage = new Storage();
   * const bucket = storage.bucket('my-bucket');
   *
   * const fs = require('fs');
   * const remoteFile = bucket.file('image.png');
   * const localFilename = '/Users/stephen/Photos/image.png';
   *
   * remoteFile.createReadStream()
   *   .on('error', function(err) {})
   *   .on('response', function(response) {
   *     // Server connected and responded with the specified status and headers.
   *    })
   *   .on('end', function() {
   *     // The file is fully downloaded.
   *   })
   *   .pipe(fs.createWriteStream(localFilename));
   *
   * //-
   * // To limit the downloaded data to only a byte range, pass an options
   * object.
   * //-
   * const logFile = myBucket.file('access_log');
   * logFile.createReadStream({
   *     start: 10000,
   *     end: 20000
   *   })
   *   .on('error', function(err) {})
   *   .pipe(fs.createWriteStream('/Users/stephen/logfile.txt'));
   *
   * //-
   * // To read a tail byte range, specify only `options.end` as a negative
   * // number.
   * //-
   * const logFile = myBucket.file('access_log');
   * logFile.createReadStream({
   *     end: -100
   *   })
   *   .on('error', function(err) {})
   *   .pipe(fs.createWriteStream('/Users/stephen/logfile.txt'));
   */
  createReadStream(options: CreateReadStreamOptions = {}): Readable {
    const rangeRequest =
      typeof options.start === 'number' || typeof options.end === 'number';
    const tailRequest = options.end! < 0;

    // tslint:disable-next-line:no-any
    let validateStream: any; // Created later, if necessary.
    const throughStream = streamEvents(through()) as Duplex;

    let crc32c = true;
    let md5 = false;

    let refreshedMetadata = false;

    if (typeof options.validation === 'string') {
      // tslint:disable-next-line:no-any
      (options as any).validation = (options.validation as string).toLowerCase();
      crc32c = options.validation === 'crc32c';
      md5 = options.validation === 'md5';
    } else if (options.validation === false) {
      crc32c = false;
    }

    if (rangeRequest) {
      if (
        typeof options.validation === 'string' ||
        options.validation === true
      ) {
        throw new Error('Cannot use validation with file ranges (start/end).');
      }
      // Range requests can't receive data integrity checks.
      crc32c = false;
      md5 = false;
    }

    // Authenticate the request, then pipe the remote API request to the stream
    // returned to the user.
    const makeRequest = () => {
      const query = {
        alt: 'media',
      } as FileQuery;

      if (this.generation) {
        query.generation = this.generation;
      }

      if (options.userProject) {
        query.userProject = options.userProject;
      }

      const headers = {
        'Accept-Encoding': 'gzip',
        'Cache-Control': 'no-store',
      } as Headers;

      if (rangeRequest) {
        const start = typeof options.start === 'number' ? options.start : '0';
        const end = typeof options.end === 'number' ? options.end : '';

        headers.Range = `bytes=${tailRequest ? end : `${start}-${end}`}`;
      }

      const reqOpts = {
        forever: false,
        uri: '',
        headers,
        qs: query,
      };

      this.requestStream(reqOpts)
        .on('error', err => {
          throughStream.destroy(err);
        })
        .on('response', res => {
          throughStream.emit('response', res);
          // tslint:disable-next-line:no-any
          util.handleResp(null, res, null, onResponse as any);
        })
        .resume();

      // We listen to the response event from the request stream so that we
      // can...
      //
      //   1) Intercept any data from going to the user if an error occurred.
      //   2) Calculate the hashes from the http.IncomingMessage response
      //   stream,
      //      which will return the bytes from the source without decompressing
      //      gzip'd content. We then send it through decompressed, if
      //      applicable, to the user.
      const onResponse = (
        err: Error | null,
        body: ResponseBody,
        rawResponseStream: Metadata
      ) => {
        if (err) {
          // Get error message from the body.
          rawResponseStream.pipe(
            concat(body => {
              err.message = body.toString();
              throughStream.destroy(err);
            })
          );

          return;
        }

        rawResponseStream.on('error', onComplete);

        const headers = rawResponseStream.toJSON().headers;
        const isCompressed = headers['content-encoding'] === 'gzip';
        const shouldRunValidation = !rangeRequest && (crc32c || md5);
        const throughStreams: Writable[] = [];

        if (shouldRunValidation) {
          validateStream = hashStreamValidation({crc32c, md5});
          throughStreams.push(validateStream);
        }

        if (isCompressed) {
          throughStreams.push(zlib.createGunzip());
        }

        if (throughStreams.length === 1) {
          rawResponseStream =
            // tslint:disable-next-line:no-any
            rawResponseStream.pipe(throughStreams[0]) as any;
        } else if (throughStreams.length > 1) {
          rawResponseStream = rawResponseStream.pipe(
            pumpify.obj(throughStreams)
          );
        }

        rawResponseStream
          .on('error', onComplete)
          .on('end', onComplete)
          .pipe(
            throughStream,
            {end: false}
          );
      };

      // This is hooked to the `complete` event from the request stream. This is
      // our chance to validate the data and let the user know if anything went
      // wrong.
      let onCompleteCalled = false;
      const onComplete = (err: Error | null) => {
        if (err) {
          onCompleteCalled = true;
          throughStream.destroy(err);
          return;
        }

        if (rangeRequest) {
          onCompleteCalled = true;
          throughStream.end();
          return;
        }

        if (!refreshedMetadata) {
          refreshedMetadata = true;
          this.getMetadata({userProject: options.userProject}, onComplete);
          return;
        }

        if (onCompleteCalled) {
          return;
        }

        onCompleteCalled = true;

        const hashes = {
          crc32c: this.metadata.crc32c,
          md5: this.metadata.md5Hash,
        };

        // If we're doing validation, assume the worst-- a data integrity
        // mismatch. If not, these tests won't be performed, and we can assume
        // the best.
        let failed = crc32c || md5;

        if (crc32c && hashes.crc32c) {
          // We must remove the first four bytes from the returned checksum.
          // http://stackoverflow.com/questions/25096737/
          //   base64-encoding-of-crc32c-long-value
          failed = !validateStream.test('crc32c', hashes.crc32c.substr(4));
        }

        if (md5 && hashes.md5) {
          failed = !validateStream.test('md5', hashes.md5);
        }

        if (md5 && !hashes.md5) {
          const hashError = new RequestError(
            [
              'MD5 verification was specified, but is not available for the',
              'requested object. MD5 is not available for composite objects.',
            ].join(' ')
          );
          hashError.code = 'MD5_NOT_AVAILABLE';

          throughStream.destroy(hashError);
        } else if (failed) {
          const mismatchError = new RequestError(
            [
              'The downloaded data did not match the data from the server.',
              'To be sure the content is the same, you should download the',
              'file again.',
            ].join(' ')
          );
          mismatchError.code = 'CONTENT_DOWNLOAD_MISMATCH';

          throughStream.destroy(mismatchError);
        } else {
          throughStream.end();
        }
      };
    };

    throughStream.on('reading', makeRequest);

    return throughStream as Readable;
  }

  createResumableUpload(
    options?: CreateResumableUploadOptions
  ): Promise<CreateResumableUploadResponse>;
  createResumableUpload(
    options: CreateResumableUploadOptions,
    callback: CreateResumableUploadCallback
  ): void;
  createResumableUpload(callback: CreateResumableUploadCallback): void;
  /**
   * @callback CreateResumableUploadCallback
   * @param {?Error} err Request error, if any.
   * @param {string} uri The resumable upload's unique session URI.
   */
  /**
   * @typedef {array} CreateResumableUploadResponse
   * @property {string} 0 The resumable upload's unique session URI.
   */
  /**
   * @typedef {object} CreateResumableUploadOptions
   * @property {string} [configPath] Where the `gcs-resumable-upload`
   *     configuration file should be stored on your system. This maps to the
   *     [configstore option by the same
   * name](https://github.com/yeoman/configstore/tree/0df1ec950d952b1f0dfb39ce22af8e505dffc71a#configpath).
   * @property {object} [metadata] Metadata to set on the file.
   * @property {string} [origin] Origin header to set for the upload.
   * @property {string} [predefinedAcl] Apply a predefined set of access
   *     controls to this object.
   *
   *     Acceptable values are:
   *     - **`authenticatedRead`** - Object owner gets `OWNER` access, and
   *       `allAuthenticatedUsers` get `READER` access.
   *
   *     - **`bucketOwnerFullControl`** - Object owner gets `OWNER` access, and
   *       project team owners get `OWNER` access.
   *
   *     - **`bucketOwnerRead`** - Object owner gets `OWNER` access, and project
   *       team owners get `READER` access.
   *
   *     - **`private`** - Object owner gets `OWNER` access.
   *
   *     - **`projectPrivate`** - Object owner gets `OWNER` access, and project
   *       team members get access according to their roles.
   *
   *     - **`publicRead`** - Object owner gets `OWNER` access, and `allUsers`
   * get `READER` access.
   * @property {boolean} [private] Make the uploaded file private. (Alias for
   *     `options.predefinedAcl = 'private'`)
   * @property {boolean} [public] Make the uploaded file public. (Alias for
   *     `options.predefinedAcl = 'publicRead'`)
   * @property {string} [userProject] The ID of the project which will be
   *     billed for the request.
   */
  /**
   * Create a unique resumable upload session URI. This is the first step when
   * performing a resumable upload.
   *
   * See the [Resumable upload
   * guide](https://cloud.google.com/storage/docs/json_api/v1/how-tos/resumable-upload)
   * for more on how the entire process works.
   *
   * <h4>Note</h4>
   *
   * If you are just looking to perform a resumable upload without worrying
   * about any of the details, see {@link File#createWriteStream}. Resumable
   * uploads are performed by default.
   *
   * @see [Resumable upload guide]{@link https://cloud.google.com/storage/docs/json_api/v1/how-tos/resumable-upload}
   *
   * @param {CreateResumableUploadOptions} [options] Configuration options.
   * @param {CreateResumableUploadCallback} [callback] Callback function.
   * @returns {Promise<CreateResumableUploadResponse>}
   *
   * @example
   * const {Storage} = require('@google-cloud/storage');
   * const storage = new Storage();
   * const myBucket = storage.bucket('my-bucket');
   *
   * const file = myBucket.file('my-file');
   * file.createResumableUpload(function(err, uri) {
   *   if (!err) {
   *     // `uri` can be used to PUT data to.
   *   }
   * });
   *
   * //-
   * // If the callback is omitted, we'll return a Promise.
   * //-
   * file.createResumableUpload().then(function(data) {
   *   const uri = data[0];
   * });
   */
  createResumableUpload(
    optionsOrCallback?:
      | CreateResumableUploadOptions
      | CreateResumableUploadCallback,
    callback?: CreateResumableUploadCallback
  ): void | Promise<CreateResumableUploadResponse> {
    const options =
      typeof optionsOrCallback === 'object' ? optionsOrCallback : {};
    callback =
      typeof optionsOrCallback === 'function' ? optionsOrCallback : callback;

    resumableUpload.createURI(
      {
        authClient: this.storage.authClient,
        bucket: this.bucket.name,
        configPath: options.configPath,
        file: this.name,
        generation: this.generation,
        key: this.encryptionKey,
        kmsKeyName: this.kmsKeyName,
        metadata: options.metadata,
        offset: options.offset,
        origin: options.origin,
        predefinedAcl: options.predefinedAcl,
        private: options.private,
        public: options.public,
        userProject: options.userProject || this.userProject,
      },
      callback!
    );
  }

  /**
   * @typedef {object} CreateWriteStreamOptions Configuration options for File#createWriteStream().
   * @property {string} [configPath] **This only applies to resumable
   *     uploads.** Where the `gcs-resumable-upload` configuration file should
   * be stored on your system. This maps to the [configstore option by the same
   * name](https://github.com/yeoman/configstore/tree/0df1ec950d952b1f0dfb39ce22af8e505dffc71a#configpath).
   * @property {string} [contentType] Alias for
   *     `options.metadata.contentType`. If set to `auto`, the file name is used
   *     to determine the contentType.
   * @property {string|boolean} [gzip] If true, automatically gzip the file.
   *     If set to `auto`, the contentType is used to determine if the file
   * should be gzipped. This will set `options.metadata.contentEncoding` to
   * `gzip` if necessary.
   * @property {object} [metadata] See the examples below or
   *     [Objects: insert request
   * body](https://cloud.google.com/storage/docs/json_api/v1/objects/insert#request_properties_JSON)
   *     for more details.
   * @property {number} [offset] The starting byte of the upload stream, for
   *     resuming an interrupted upload. Defaults to 0.
   * @property {string} [predefinedAcl] Apply a predefined set of access
   *     controls to this object.
   *
   *     Acceptable values are:
   *     - **`authenticatedRead`** - Object owner gets `OWNER` access, and
   *       `allAuthenticatedUsers` get `READER` access.
   *
   *     - **`bucketOwnerFullControl`** - Object owner gets `OWNER` access, and
   *       project team owners get `OWNER` access.
   *
   *     - **`bucketOwnerRead`** - Object owner gets `OWNER` access, and project
   *       team owners get `READER` access.
   *
   *     - **`private`** - Object owner gets `OWNER` access.
   *
   *     - **`projectPrivate`** - Object owner gets `OWNER` access, and project
   *       team members get access according to their roles.
   *
   *     - **`publicRead`** - Object owner gets `OWNER` access, and `allUsers`
   * get `READER` access.
   * @property {boolean} [private] Make the uploaded file private. (Alias for
   *     `options.predefinedAcl = 'private'`)
   * @property {boolean} [public] Make the uploaded file public. (Alias for
   *     `options.predefinedAcl = 'publicRead'`)
   * @property {boolean} [resumable] Force a resumable upload. NOTE: When
   *     working with streams, the file format and size is unknown until it's
   *     completely consumed. Because of this, it's best for you to be explicit
   *     for what makes sense given your input.
   * @property {string} [uri] The URI for an already-created resumable
   *     upload. See {@link File#createResumableUpload}.
   * @property {string} [userProject] The ID of the project which will be
   *     billed for the request.
   * @property {string|boolean} [validation] Possible values: `"md5"`,
   *     `"crc32c"`, or `false`. By default, data integrity is validated with a
   *     CRC32c checksum. You may use MD5 if preferred, but that hash is not
   *     supported for composite objects. An error will be raised if MD5 is
   *     specified but is not available. You may also choose to skip validation
   *     completely, however this is **not recommended**.
   */
  /**
   * Create a writable stream to overwrite the contents of the file in your
   * bucket.
   *
   * A File object can also be used to create files for the first time.
   *
   * Resumable uploads are automatically enabled and must be shut off explicitly
   * by setting `options.resumable` to `false`.
   *
   * Resumable uploads require write access to the $HOME directory. Through
   * [`config-store`](http://www.gitnpm.com/configstore), some metadata is
   * stored. By default, if the directory is not writable, we will fall back to
   * a simple upload. However, if you explicitly request a resumable upload, and
   * we cannot write to the config directory, we will return a
   * `ResumableUploadError`.
   *
   * <p class="notice">
   *   There is some overhead when using a resumable upload that can cause
   *   noticeable performance degradation while uploading a series of small
   * files. When uploading files less than 10MB, it is recommended that the
   * resumable feature is disabled.
   * </p>
   *
   * For faster crc32c computation, you must manually install
   * [`fast-crc32c`](http://www.gitnpm.com/fast-crc32c):
   *
   *     $ npm install --save fast-crc32c
   *
   * NOTE: Writable streams will emit the `finish` event when the file is fully
   * uploaded.
   *
   * @see [Upload Options (Simple or Resumable)]{@link https://cloud.google.com/storage/docs/json_api/v1/how-tos/upload}
   * @see [Objects: insert API Documentation]{@link https://cloud.google.com/storage/docs/json_api/v1/objects/insert}
   *
   * @param {CreateWriteStreamOptions} [options] Configuration options.
   * @returns {WritableStream}
   *
   * @example
   * const fs = require('fs');
   * const {Storage} = require('@google-cloud/storage');
   * const storage = new Storage();
   * const myBucket = storage.bucket('my-bucket');
   *
   * const file = myBucket.file('my-file');
   *
   * //-
   * // <h4>Uploading a File</h4>
   * //
   * // Now, consider a case where we want to upload a file to your bucket. You
   * // have the option of using {@link Bucket#upload}, but that is just
   * // a convenience method which will do the following.
   * //-
   * fs.createReadStream('/Users/stephen/Photos/birthday-at-the-zoo/panda.jpg')
   *   .pipe(file.createWriteStream())
   *   .on('error', function(err) {})
   *   .on('finish', function() {
   *     // The file upload is complete.
   *   });
   *
   * //-
   * // <h4>Uploading a File with gzip compression</h4>
   * //-
   * fs.createReadStream('/Users/stephen/site/index.html')
   *   .pipe(file.createWriteStream({ gzip: true }))
   *   .on('error', function(err) {})
   *   .on('finish', function() {
   *     // The file upload is complete.
   *   });
   *
   * //-
   * // Downloading the file with `createReadStream` will automatically decode
   * // the file.
   * //-
   *
   * //-
   * // <h4>Uploading a File with Metadata</h4>
   * //
   * // One last case you may run into is when you want to upload a file to your
   * // bucket and set its metadata at the same time. Like above, you can use
   * // {@link Bucket#upload} to do this, which is just a wrapper around
   * // the following.
   * //-
   * fs.createReadStream('/Users/stephen/Photos/birthday-at-the-zoo/panda.jpg')
   *   .pipe(file.createWriteStream({
   *     metadata: {
   *       contentType: 'image/jpeg',
   *       metadata: {
   *         custom: 'metadata'
   *       }
   *     }
   *   }))
   *   .on('error', function(err) {})
   *   .on('finish', function() {
   *     // The file upload is complete.
   *   });
   */
  // tslint:disable-next-line:no-any
  createWriteStream(options: CreateWriteStreamOptions = {}): Writable {
    options = Object.assign({metadata: {}}, options);

    if (options.contentType) {
      options.metadata.contentType = options.contentType;

      if (options.metadata.contentType === 'auto') {
        options.metadata.contentType = mime.getType(this.name);
      }
    }

    let gzip = options.gzip;

    if (gzip === 'auto') {
      gzip = compressible(options.metadata.contentType);
    }

    if (gzip) {
      options.metadata.contentEncoding = 'gzip';
    }

    let crc32c = true;
    let md5 = false;

    if (typeof options.validation === 'string') {
      options.validation = options.validation.toLowerCase();
      crc32c = options.validation === 'crc32c';
      md5 = options.validation === 'md5';
    } else if (options.validation === false) {
      crc32c = false;
    }

    // Collect data as it comes in to store in a hash. This is compared to the
    // checksum value on the returned metadata from the API.
    const validateStream = hashStreamValidation({
      crc32c,
      md5,
    });

    const fileWriteStream = duplexify();

    const stream = streamEvents(
      pumpify([
        gzip ? zlib.createGzip() : through(),
        validateStream,
        fileWriteStream,
      ])
    ) as Duplex;

    // Wait until we've received data to determine what upload technique to use.
    stream.on('writing', () => {
      if (options.resumable === false) {
        this.startSimpleUpload_(fileWriteStream, options);
        return;
      }

      // Same as configstore:
      // https://github.com/yeoman/configstore/blob/f09f067e50e6a636cfc648a6fc36a522062bd49d/index.js#L11
      const configDir = xdgBasedir.config || os.tmpdir();

      fs.access(configDir, fs.constants.W_OK, err => {
        if (err) {
          if (options.resumable) {
            const error = new ResumableUploadError(
              [
                'A resumable upload could not be performed. The directory,',
                `${configDir}, is not writable. You may try another upload,`,
                'this time setting `options.resumable` to `false`.',
              ].join(' ')
            );
            stream.destroy(error);
            return;
          }

          // User didn't care, resumable or not. Fall back to simple upload.
          this.startSimpleUpload_(fileWriteStream, options);
          return;
        }

        this.startResumableUpload_(fileWriteStream, options);
      });
    });

    fileWriteStream.on('response', stream.emit.bind(stream, 'response'));

    // This is to preserve the `finish` event. We wait until the request stream
    // emits "complete", as that is when we do validation of the data. After
    // that is successful, we can allow the stream to naturally finish.
    //
    // Reference for tracking when we can use a non-hack solution:
    // https://github.com/nodejs/node/pull/2314
    fileWriteStream.on('prefinish', () => {
      stream.cork();
    });

    // Compare our hashed version vs the completed upload's version.
    fileWriteStream.on('complete', () => {
      const metadata = this.metadata;

      // If we're doing validation, assume the worst-- a data integrity
      // mismatch. If not, these tests won't be performed, and we can assume the
      // best.
      let failed = crc32c || md5;

      if (crc32c && metadata.crc32c) {
        // We must remove the first four bytes from the returned checksum.
        // http://stackoverflow.com/questions/25096737/
        //   base64-encoding-of-crc32c-long-value
        failed = !validateStream.test('crc32c', metadata.crc32c.substr(4));
      }

      if (md5 && metadata.md5Hash) {
        failed = !validateStream.test('md5', metadata.md5Hash);
      }

      if (failed) {
        this.delete((err: ApiError) => {
          let code;
          let message;

          if (err) {
            code = 'FILE_NO_UPLOAD_DELETE';
            message = [
              'The uploaded data did not match the data from the server. As a',
              'precaution, we attempted to delete the file, but it was not',
              'successful. To be sure the content is the same, you should try',
              'removing the file manually, then uploading the file again.',
              '\n\nThe delete attempt failed with this message:',
              '\n\n  ' + err.message,
            ].join(' ');
          } else if (md5 && !metadata.md5Hash) {
            code = 'MD5_NOT_AVAILABLE';
            message = [
              'MD5 verification was specified, but is not available for the',
              'requested object. MD5 is not available for composite objects.',
            ].join(' ');
          } else {
            code = 'FILE_NO_UPLOAD';
            message = [
              'The uploaded data did not match the data from the server. As a',
              'precaution, the file has been deleted. To be sure the content',
              'is the same, you should try uploading the file again.',
            ].join(' ');
          }

          const error = new RequestError(message);
          error.code = code;
          error.errors = [err!];

          fileWriteStream.destroy(error);
        });

        return;
      }

      stream.uncork();
    });

    return stream as Writable;
  }

  /**
   * Delete failed resumable upload file cache.
   *
   * Resumable file upload cache the config file to restart upload in case of
   * failure. In certain scenarios, the resumable upload will not works and
   * upload file cache needs to be deleted to upload the same file.
   *
   * Following are some of the scenarios.
   *
   * Resumable file upload failed even though the file is successfully saved
   * on the google storage and need to clean up a resumable file cache to
   * update the same file.
   *
   * Resumable file upload failed due to pre-condition
   * (i.e generation number is not matched) and want to upload a same
   * file with the new generation number.
   *
   * @example
   * const {Storage} = require('@google-cloud/storage');
   * const storage = new Storage();
   * const myBucket = storage.bucket('my-bucket');
   *
   * const file = myBucket.file('my-file', { generation: 0 });
   * const contents = 'This is the contents of the file.';
   *
   * file.save(contents, function(err) {
   *   if (err) {
   *     file.deleteResumableCache();
   *   }
   * });
   *
   */
  deleteResumableCache() {
    const uploadStream = resumableUpload.upload({
      bucket: this.bucket.name,
      file: this.name,
      generation: this.generation,
    });
    uploadStream.deleteConfig();
  }

  download(options?: DownloadOptions): Promise<DownloadResponse>;
  download(options: DownloadOptions, callback: DownloadCallback): void;
  download(callback: DownloadCallback): void;
  /**
   * @typedef {array} DownloadResponse
   * @property [0] The contents of a File.
   */
  /**
   * @callback DownloadCallback
   * @param err Request error, if any.
   * @param contents The contents of a File.
   */
  /**
   * Convenience method to download a file into memory or to a local
   * destination.
   *
   * @param {object} [options] Configuration options. The arguments match those
   *     passed to {@link File#createReadStream}.
   * @param {string} [options.destination] Local file path to write the file's
   *     contents to.
   * @param {string} [options.userProject] The ID of the project which will be
   *     billed for the request.
   * @param {DownloadCallback} [callback] Callback function.
   * @returns {Promise<DownloadResponse>}
   *
   * @example
   * const {Storage} = require('@google-cloud/storage');
   * const storage = new Storage();
   * const myBucket = storage.bucket('my-bucket');
   *
   * const file = myBucket.file('my-file');
   *
   * //-
   * // Download a file into memory. The contents will be available as the
   * second
   * // argument in the demonstration below, `contents`.
   * //-
   * file.download(function(err, contents) {});
   *
   * //-
   * // Download a file to a local destination.
   * //-
   * file.download({
   *   destination: '/Users/me/Desktop/file-backup.txt'
   * }, function(err) {});
   *
   * //-
   * // If the callback is omitted, we'll return a Promise.
   * //-
   * file.download().then(function(data) {
   *   const contents = data[0];
   * });
   *
   * @example <caption>include:samples/files.js</caption>
   * region_tag:storage_download_file
   * Another example:
   *
   * @example <caption>include:samples/encryption.js</caption>
   * region_tag:storage_download_encrypted_file
   * Example of downloading an encrypted file:
   *
   * @example <caption>include:samples/requesterPays.js</caption>
   * region_tag:storage_download_file_requester_pays
   * Example of downloading a file where the requester pays:
   */
  download(
    optionsOrCallback?: DownloadOptions | DownloadCallback,
    callback?: DownloadCallback
  ): Promise<DownloadResponse> | void {
    let options: DownloadOptions;
    if (typeof optionsOrCallback === 'function') {
      callback = optionsOrCallback as DownloadCallback;
      options = {};
    } else {
      options = optionsOrCallback as DownloadOptions;
    }

    callback = once(callback as DownloadCallback);

    const destination = options.destination;
    delete options.destination;

    const fileStream = this.createReadStream(options);

    if (destination) {
      fileStream
        .on('error', callback)
        .pipe(fs.createWriteStream(destination))
        .on('error', callback)
        .on('finish', callback);
    } else {
      fileStream.on('error', callback).pipe(concat(callback.bind(null, null)));
    }
  }

  /**
   * The Storage API allows you to use a custom key for server-side encryption.
   *
   * @see [Customer-supplied Encryption Keys]{@link https://cloud.google.com/storage/docs/encryption#customer-supplied}
   *
   * @param {string|buffer} encryptionKey An AES-256 encryption key.
   * @returns {File}
   *
   * @example
   * const crypto = require('crypto');
   * const {Storage} = require('@google-cloud/storage');
   * const storage = new Storage();
   * const myBucket = storage.bucket('my-bucket');
   *
   * const encryptionKey = crypto.randomBytes(32);
   *
   * const fileWithCustomEncryption = myBucket.file('my-file');
   * fileWithCustomEncryption.setEncryptionKey(encryptionKey);
   *
   * const fileWithoutCustomEncryption = myBucket.file('my-file');
   *
   * fileWithCustomEncryption.save('data', function(err) {
   *   // Try to download with the File object that hasn't had
   *   // `setEncryptionKey()` called:
   *   fileWithoutCustomEncryption.download(function(err) {
   *     // We will receive an error:
   *     //   err.message === 'Bad Request'
   *
   *     // Try again with the File object we called `setEncryptionKey()` on:
   *     fileWithCustomEncryption.download(function(err, contents) {
   *       // contents.toString() === 'data'
   *     });
   *   });
   * });
   *
   * @example <caption>include:samples/encryption.js</caption>
   * region_tag:storage_upload_encrypted_file
   * Example of uploading an encrypted file:
   *
   * @example <caption>include:samples/encryption.js</caption>
   * region_tag:storage_download_encrypted_file
   * Example of downloading an encrypted file:
   */
  setEncryptionKey(encryptionKey: string | Buffer) {
    this.encryptionKey = encryptionKey;
    this.encryptionKeyBase64 = Buffer.from(encryptionKey as string).toString(
      'base64'
    );
    this.encryptionKeyHash = crypto
      .createHash('sha256')
      // tslint:disable-next-line:no-any
      .update(this.encryptionKeyBase64, 'base64' as any)
      .digest('base64');

    this.encryptionKeyInterceptor = {
      request: reqOpts => {
        reqOpts.headers = reqOpts.headers || {};
        reqOpts.headers['x-goog-encryption-algorithm'] = 'AES256';
        reqOpts.headers['x-goog-encryption-key'] = this.encryptionKeyBase64;
        reqOpts.headers[
          'x-goog-encryption-key-sha256'
        ] = this.encryptionKeyHash;
        return reqOpts as DecorateRequestOptions;
      },
    };

    this.interceptors.push(this.encryptionKeyInterceptor!);

    return this;
  }

  getExpirationDate(): Promise<GetExpirationDateResponse>;
  getExpirationDate(callback: GetExpirationDateCallback): void;
  /**
   * @typedef {array} GetExpirationDateResponse
   * @property {date} 0 A Date object representing the earliest time this file's
   *     retention policy will expire.
   */
  /**
   * @callback GetExpirationDateCallback
   * @param {?Error} err Request error, if any.
   * @param {date} expirationDate A Date object representing the earliest time
   *     this file's retention policy will expire.
   */
  /**
   * If this bucket has a retention policy defined, use this method to get a
   * Date object representing the earliest time this file will expire.
   *
   * @param {GetExpirationDateCallback} [callback] Callback function.
   * @returns {Promise<GetExpirationDateResponse>}
   *
   * @example
   * const storage = require('@google-cloud/storage')();
   * const myBucket = storage.bucket('my-bucket');
   *
   * const file = myBucket.file('my-file');
   *
   * file.getExpirationDate(function(err, expirationDate) {
   *   // expirationDate is a Date object.
   * });
   */
  getExpirationDate(
    callback?: GetExpirationDateCallback
  ): void | Promise<GetExpirationDateResponse> {
    this.getMetadata(
      (err: ApiError | null, metadata: Metadata, apiResponse: Metadata) => {
        if (err) {
          callback!(err, null, apiResponse);
          return;
        }

        if (!metadata.retentionExpirationTime) {
          const error = new Error('An expiration time is not available.');
          callback!(error, null, apiResponse);
          return;
        }

        callback!(
          null,
          new Date(metadata.retentionExpirationTime),
          apiResponse
        );
      }
    );
  }

  getSignedPolicy(
    options: GetSignedPolicyOptions
  ): Promise<GetSignedPolicyResponse>;
  getSignedPolicy(
    options: GetSignedPolicyOptions,
    callback: GetSignedPolicyCallback
  ): void;
  getSignedPolicy(callback: GetSignedPolicyCallback): void;
  /**
   * @typedef {array} GetSignedPolicyResponse
   * @property {object} 0 The document policy.
   */
  /**
   * @callback GetSignedPolicyCallback
   * @param {?Error} err Request error, if any.
   * @param {object} policy The document policy.
   */
  /**
   * Get a signed policy document to allow a user to upload data with a POST
   * request.
   *
   * In Google Cloud Platform environments, such as Cloud Functions and App
   * Engine, you usually don't provide a `keyFilename` or `credentials` during
   * instantiation. In those environments, we call the
   * [signBlob
   * API](https://cloud.google.com/iam/reference/rest/v1/projects.serviceAccounts/signBlob#authorization-scopes)
   * to create a signed policy. That API requires either the
   * `https://www.googleapis.com/auth/iam` or
   * `https://www.googleapis.com/auth/cloud-platform` scope, so be sure they are
   * enabled.
   *
   * @see [Policy Document Reference]{@link https://cloud.google.com/storage/docs/xml-api/post-object#policydocument}
   *
   * @throws {Error} If an expiration timestamp from the past is given.
   * @throws {Error} If options.equals has an array with less or more than two
   *     members.
   * @throws {Error} If options.startsWith has an array with less or more than two
   *     members.
   *
   * @param {object} options Configuration options.
   * @param {array|array[]} [options.equals] Array of request parameters and
   *     their expected value (e.g. [['$<field>', '<value>']]). Values are
   *     translated into equality constraints in the conditions field of the
   *     policy document (e.g. ['eq', '$<field>', '<value>']). If only one
   *     equality condition is to be specified, options.equals can be a one-
   *     dimensional array (e.g. ['$<field>', '<value>']).
   * @param {*} options.expires - A timestamp when this policy will expire. Any
   *     value given is passed to `new Date()`.
   * @param {array|array[]} [options.startsWith] Array of request parameters and
   *     their expected prefixes (e.g. [['$<field>', '<value>']). Values are
   *     translated into starts-with constraints in the conditions field of the
   *     policy document (e.g. ['starts-with', '$<field>', '<value>']). If only
   *     one prefix condition is to be specified, options.startsWith can be a
   * one- dimensional array (e.g. ['$<field>', '<value>']).
   * @param {string} [options.acl] ACL for the object from possibly predefined
   *     ACLs.
   * @param {string} [options.successRedirect] The URL to which the user client
   *     is redirected if the upload is successful.
   * @param {string} [options.successStatus] - The status of the Google Storage
   *     response if the upload is successful (must be string).
   * @param {object} [options.contentLengthRange]
   * @param {number} [options.contentLengthRange.min] Minimum value for the
   *     request's content length.
   * @param {number} [options.contentLengthRange.max] Maximum value for the
   *     request's content length.
   * @param {GetSignedPolicyCallback} [callback] Callback function.
   * @returns {Promise<GetSignedPolicyResponse>}
   *
   * @example
   * const {Storage} = require('@google-cloud/storage');
   * const storage = new Storage();
   * const myBucket = storage.bucket('my-bucket');
   *
   * const file = myBucket.file('my-file');
   * const options = {
   *   equals: ['$Content-Type', 'image/jpeg'],
   *   expires: '10-25-2022',
   *   contentLengthRange: {
   *     min: 0,
   *     max: 1024
   *   }
   * };
   *
   * file.getSignedPolicy(options, function(err, policy) {
   *   // policy.string: the policy document in plain text.
   *   // policy.base64: the policy document in base64.
   *   // policy.signature: the policy signature in base64.
   * });
   *
   * //-
   * // If the callback is omitted, we'll return a Promise.
   * //-
   * file.getSignedPolicy(options).then(function(data) {
   *   const policy = data[0];
   * });
   */
  getSignedPolicy(
    optionsOrCallback?: GetSignedPolicyOptions | GetSignedPolicyCallback,
    cb?: GetSignedPolicyCallback
  ): void | Promise<GetSignedPolicyResponse> {
    const args = normalize<GetSignedPolicyOptions>(optionsOrCallback, cb);
    let options = args.options;
    const callback = args.callback;
    const expires = new Date((options as GetSignedPolicyOptions).expires);

    if (isNaN(expires.getTime())) {
      throw new Error('The expiration date provided was invalid.');
    }

    if (expires.valueOf() < Date.now()) {
      throw new Error('An expiration date cannot be in the past.');
    }

    options = Object.assign({}, options);

    const conditions = [
      ['eq', '$key', this.name],
      {
        bucket: this.bucket.name,
      },
    ] as object[];

    if (Array.isArray(options.equals)) {
      if (!Array.isArray((options.equals as string[][])[0])) {
        options.equals = [options.equals as string[]];
      }
      (options.equals as string[][]).forEach(condition => {
        if (!Array.isArray(condition) || condition.length !== 2) {
          throw new Error('Equals condition must be an array of 2 elements.');
        }
        conditions.push(['eq', condition[0], condition[1]]);
      });
    }

    if (Array.isArray(options.startsWith)) {
      if (!Array.isArray((options.startsWith as string[][])[0])) {
        options.startsWith = [options.startsWith as string[]];
      }
      (options.startsWith as string[][]).forEach(condition => {
        if (!Array.isArray(condition) || condition.length !== 2) {
          throw new Error(
            'StartsWith condition must be an array of 2 elements.'
          );
        }
        conditions.push(['starts-with', condition[0], condition[1]]);
      });
    }

    if (options.acl) {
      conditions.push({
        acl: options.acl,
      });
    }

    if (options.successRedirect) {
      conditions.push({
        success_action_redirect: options.successRedirect,
      });
    }

    if (options.successStatus) {
      conditions.push({
        success_action_status: options.successStatus,
      });
    }

    if (options.contentLengthRange) {
      const min = options.contentLengthRange.min;
      const max = options.contentLengthRange.max;
      if (typeof min !== 'number' || typeof max !== 'number') {
        throw new Error(
          'ContentLengthRange must have numeric min & max fields.'
        );
      }
      conditions.push(['content-length-range', min, max]);
    }

    const policy = {
      expiration: expires.toISOString(),
      conditions,
    };

    const policyString = JSON.stringify(policy);
    const policyBase64 = Buffer.from(policyString).toString('base64');

    this.storage.authClient.sign(policyBase64).then(
      signature => {
        callback(null, {
          string: policyString,
          base64: policyBase64,
          signature,
        });
      },
      err => {
        callback(new SigningError(err.message));
      }
    );
  }

  getSignedUrl(cfg: GetSignedUrlConfig): Promise<GetSignedUrlResponse>;
  getSignedUrl(cfg: GetSignedUrlConfig, callback: GetSignedUrlCallback): void;
  /**
   * @typedef {array} GetSignedUrlResponse
   * @property {object} 0 The signed URL.
   */
  /**
   * @callback GetSignedUrlCallback
   * @param {?Error} err Request error, if any.
   * @param {object} url The signed URL.
   */
  /**
   * Get a signed URL to allow limited time access to the file.
   *
   * In Google Cloud Platform environments, such as Cloud Functions and App
   * Engine, you usually don't provide a `keyFilename` or `credentials` during
   * instantiation. In those environments, we call the
   * [signBlob
   * API](https://cloud.google.com/iam/reference/rest/v1/projects.serviceAccounts/signBlob#authorization-scopes)
   * to create a signed URL. That API requires either the
   * `https://www.googleapis.com/auth/iam` or
   * `https://www.googleapis.com/auth/cloud-platform` scope, so be sure they are
   * enabled.
   *
   * @see [Signed URLs Reference]{@link https://cloud.google.com/storage/docs/access-control/signed-urls}
   *
   * @throws {Error} if an expiration timestamp from the past is given.
   *
   * @param {object} config Configuration object.
   * @param {string} config.action "read" (HTTP: GET), "write" (HTTP: PUT), or
   *     "delete" (HTTP: DELETE), "resumable" (HTTP: POST).
   *     When using "resumable", the header `X-Goog-Resumable: start` has
   *     to be sent when making a request with the signed URL.
   * @param {string} [config.version='v2'] The signing version to use, either
   *     'v2' or 'v4.
   * @param {string} [config.cname] The cname for this bucket, i.e.,
   *     "https://cdn.example.com".
   * @param {string} [config.contentMd5] The MD5 digest value in base64. Just like
   *     if you provide this, the client must provide this HTTP header with this same
   *     value in its request, so to if this parameter is not provided here,
   *     the client must not provide any value for this HTTP header in its request.
   * @param {string} [config.contentType] Just like if you provide this, the client
   *     must provide this HTTP header with this same value in its request, so to if
   *     this parameter is not provided here, the client must not provide any value
   *     for this HTTP header in its request.
   * @param {*} config.expires A timestamp when this link will expire. Any value
   *     given is passed to `new Date()`.
   *     Note: 'v4' supports maximum duration of 7 days (604800 seconds) from now.
   *     See [reference]{@link https://cloud.google.com/storage/docs/access-control/signed-urls#example}
   * @param {object} [config.extensionHeaders] If these headers are used, the
   *     server will check to make sure that the client provides matching
   * values. See [Canonical extension
   * headers](https://cloud.google.com/storage/docs/access-control/signed-urls#about-canonical-extension-headers)
   *     for the requirements of this feature, most notably:
   *       - The header name must be prefixed with `x-goog-`
   *       - The header name must be all lowercase
   *     Note: Multi-valued header passed as an array in the extensionHeaders
   *           object is converted into a string, delimited by `,` with
   *           no space. Requests made using the signed URL will need to
   *           delimit multi-valued headers using a single `,` as well, or
   *           else the server will report a mismatched signature.
   * @param {string} [config.promptSaveAs] The filename to prompt the user to
   *     save the file as when the signed url is accessed. This is ignored if
   *     `config.responseDisposition` is set.
   * @param {string} [config.responseDisposition] The
   *     [response-content-disposition parameter](http://goo.gl/yMWxQV) of the
   *     signed url.
   * @param {string} [config.responseType] The response-content-type parameter
   *     of the signed url.
   * @param {GetSignedUrlCallback} [callback] Callback function.
   * @returns {Promise<GetSignedUrlResponse>}
   *
   * @example
   * const {Storage} = require('@google-cloud/storage');
   * const storage = new Storage();
   * const myBucket = storage.bucket('my-bucket');
   *
   * const file = myBucket.file('my-file');
   *
   * //-
   * // Generate a URL that allows temporary access to download your file.
   * //-
   * const request = require('request');
   *
   * const config = {
   *   action: 'read',
   *   expires: '03-17-2025'
   * };
   *
   * file.getSignedUrl(config, function(err, url) {
   *   if (err) {
   *     console.error(err);
   *     return;
   *   }
   *
   *   // The file is now available to read from this URL.
   *   request(url, function(err, resp) {
   *     // resp.statusCode = 200
   *   });
   * });
   *
   * //-
   * // Generate a URL to allow write permissions. This means anyone with this
   * URL
   * // can send a POST request with new data that will overwrite the file.
   * //-
   * file.getSignedUrl({
   *   action: 'write',
   *   expires: '03-17-2025'
   * }, function(err, url) {
   *   if (err) {
   *     console.error(err);
   *     return;
   *   }
   *
   *   // The file is now available to be written to.
   *   const writeStream = request.put(url);
   *   writeStream.end('New data');
   *
   *   writeStream.on('complete', function(resp) {
   *     // Confirm the new content was saved.
   *     file.download(function(err, fileContents) {
   *       console.log('Contents:', fileContents.toString());
   *       // Contents: New data
   *     });
   *   });
   * });
   *
   * //-
   * // If the callback is omitted, we'll return a Promise.
   * //-
   * file.getSignedUrl(config).then(function(data) {
   *   const url = data[0];
   * });
   *
   * @example <caption>include:samples/files.js</caption>
   * region_tag:storage_generate_signed_url
   * Another example:
   */
  getSignedUrl(
    cfg: GetSignedUrlConfig,
    callback?: GetSignedUrlCallback
  ): void | Promise<GetSignedUrlResponse> {
    const expiresInMSeconds = new Date(cfg.expires).valueOf();

    if (isNaN(expiresInMSeconds)) {
      throw new Error('The expiration date provided was invalid.');
    }

    if (expiresInMSeconds < Date.now()) {
      throw new Error('An expiration date cannot be in the past.');
    }

    const expiresInSeconds = Math.round(expiresInMSeconds / 1000); // The API expects seconds.

    const method = ActionToHTTPMethod[cfg.action];

    if (!method) {
      throw new Error('The action is not provided or invalid.');
    }

    const name = encodeURIComponent(this.name);
    const resource = `/${this.bucket.name}/${name}`;

    const version = cfg.version || DEFAULT_SIGNING_VERSION;

    const config: GetSignedUrlConfigInternal = Object.assign({}, cfg, {
      method,
      expiration: expiresInSeconds,
      resource,
      name,
    });

    let promise: Promise<SignedUrlQuery>;
    if (version === 'v2') {
      promise = this.getSignedUrlV2(config);
    } else if (version === 'v4') {
      promise = this.getSignedUrlV4(config);
    } else {
      throw new Error(
        `Invalid signed URL version: ${version}. Supported versions are 'v2' and 'v4'.`
      );
    }

    promise.then(query => {
      if (typeof config.responseType === 'string') {
        query['response-content-type'] = config.responseType!;
      }

      if (typeof config.promptSaveAs === 'string') {
        query['response-content-disposition'] =
          'attachment; filename="' + config.promptSaveAs + '"';
      }
      if (typeof config.responseDisposition === 'string') {
        query['response-content-disposition'] = config.responseDisposition!;
      }

      if (this.generation) {
        query.generation = this.generation;
      }

      const signedUrl = new url.URL(config.cname || STORAGE_DOWNLOAD_BASE_URL);
      signedUrl.pathname = config.cname ? name : `${this.bucket.name}/${name}`;
      // tslint:disable-next-line:no-any
      signedUrl.search = querystring.stringify(query as any);

      callback!(null, signedUrl.href);
    }, callback!);
  }

  private getSignedUrlV2(
    config: GetSignedUrlConfigInternal
  ): Promise<SignedUrlQuery> {
    let extensionHeadersString = '';

    if (config.method === 'POST') {
      config.extensionHeaders = Object.assign({}, config.extensionHeaders, {
        'x-goog-resumable': 'start',
      });
    }

    if (config.extensionHeaders) {
      for (const headerName of Object.keys(config.extensionHeaders)) {
        extensionHeadersString += `${headerName}:${config.extensionHeaders[headerName]}\n`;
      }
    }

    const blobToSign = [
      config.method,
      config.contentMd5 || '',
      config.contentType || '',
      config.expiration,
      extensionHeadersString + config.resource,
    ].join('\n');

    const authClient = this.storage.authClient;
    return authClient
      .sign(blobToSign)
      .then(signature =>
        authClient.getCredentials().then(
          credentials =>
            ({
              GoogleAccessId: credentials.client_email!,
              Expires: config.expiration,
              Signature: signature,
            } as V2SignedUrlQuery)
        )
      )
      .catch(err => {
        const signingErr = new SigningError(err.message);
        signingErr.stack = err.stack;
        throw signingErr;
      });
  }

  private getSignedUrlV4(
    config: GetSignedUrlConfigInternal
  ): Promise<SignedUrlQuery> {
    const now = new Date();
    const nowInSeconds = Math.floor(now.valueOf() / 1000);
    const expiresPeriodInSeconds = config.expiration - nowInSeconds;

    // v4 limit expiration to be 7 days maximum
    if (expiresPeriodInSeconds > SEVEN_DAYS) {
      throw new Error(
        `Max allowed expiration is seven days (${SEVEN_DAYS} seconds).`
      );
    }

    const extensionHeaders = Object.assign({}, config.extensionHeaders);
    extensionHeaders.host = 'storage.googleapis.com';
    if (config.method === 'POST') {
      extensionHeaders['x-goog-resumable'] = 'start';
    }
    if (config.contentMd5) {
      extensionHeaders['content-md5'] = config.contentMd5;
    }
    if (config.contentType) {
      extensionHeaders['content-type'] = config.contentType;
    }

    const signedHeaders = Object.keys(extensionHeaders)
      .map(header => header.toLowerCase())
      .sort()
      .join(';');

    const extensionHeadersString = this.getCanonicalHeaders(extensionHeaders);

    const datestamp = dateFormat.format(now, 'YYYYMMDD', true);
    const credentialScope = `${datestamp}/auto/storage/goog4_request`;

    return this.storage.authClient.getCredentials().then(credentials => {
      const credential = `${credentials.client_email}/${credentialScope}`;
      const dateISO = dateFormat.format(now, 'YYYYMMDD[T]HHmmss[Z]', true);

      const queryParams: V4UrlQuery = {
        'X-Goog-Algorithm': 'GOOG4-RSA-SHA256',
        'X-Goog-Credential': credential,
        'X-Goog-Date': dateISO,
        'X-Goog-Expires': expiresPeriodInSeconds,
        'X-Goog-SignedHeaders': signedHeaders,
      };

      // tslint:disable-next-line:no-any
      const canonicalQueryParams = querystring.stringify(queryParams as any);

      const canonicalRequest = [
        config.method,
        config.resource,
        canonicalQueryParams,
        extensionHeadersString,
        signedHeaders,
        'UNSIGNED-PAYLOAD',
      ].join('\n');

      const canonicalRequestHash = crypto
        .createHash('sha256')
        .update(canonicalRequest)
        .digest('hex');

      const blobToSign = [
        'GOOG4-RSA-SHA256',
        dateISO,
        credentialScope,
        canonicalRequestHash,
      ].join('\n');

      return this.storage.authClient
        .sign(blobToSign)
        .then(signature => {
          const signatureHex = Buffer.from(signature, 'base64').toString('hex');

          const signedQuery: V4SignedUrlQuery = Object.assign({}, queryParams, {
            'X-Goog-Signature': signatureHex,
          });

          return signedQuery;
        })
        .catch(err => {
          const signingErr = new SigningError(err.message);
          signingErr.stack = err.stack;
          throw signingErr;
        });
    });
  }

  isPublic(): Promise<IsPublicResponse>;
  isPublic(callback: IsPublicCallback): void;
  /**
   * @callback IsPublicCallback
   * @param {?Error} err Request error, if any.
   * @param {boolean} resp Whether file is public or not.
   */
  /**
   * @typedef {array} IsPublicResponse
   * @property {boolean} 0 Whether file is public or not.
   */
  /**
   * Check whether this file is public or not by sending
   * a HEAD request without credentials.
   * No errors from the server indicates that the current
   * file is public.
   * A 403-Forbidden error {@link https://cloud.google.com/storage/docs/json_api/v1/status-codes#403_Forbidden}
   * indicates that file is private.
   * Any other non 403 error is propagated to user.
   *
   * @param {IsPublicCallback} [callback] Callback function.
   * @returns {Promise<IsPublicResponse>}
   *
   * @example
   * const {Storage} = require('@google-cloud/storage');
   * const storage = new Storage();
   * const myBucket = storage.bucket('my-bucket');
   *
   * const file = myBucket.file('my-file');
   *
   * //-
   * // Check whether the file is publicly accessible.
   * //-
   * file.isPublic(function(err, resp) {
   *   if (err) {
   *     console.error(err);
   *     return;
   *   }
   *   console.log(`the file ${file.id} is public: ${resp}`) ;
   * })
   * //-
   * // If the callback is omitted, we'll return a Promise.
   * //-
   * file.isPublic().then(function(data) {
   *   const resp = data[0];
   * });
   */

  isPublic(callback?: IsPublicCallback): Promise<IsPublicResponse> | void {
    gaxiosRequest({
      method: 'HEAD',
      url: `http://${
        this.bucket.name
      }.storage.googleapis.com/${encodeURIComponent(this.name)}`,
    }).then(
      () => callback!(null, true),
      (err: GaxiosError) => {
        if (err.code === '403') {
          callback!(null, false);
        } else {
          callback!(err);
        }
      }
    );
  }

  makePrivate(
    options?: MakeFilePrivateOptions
  ): Promise<MakeFilePrivateResponse>;
  makePrivate(callback: MakeFilePrivateCallback): void;
  makePrivate(
    options: MakeFilePrivateOptions,
    callback: MakeFilePrivateCallback
  ): void;
  /**
   * @typedef {object} MakeFilePrivateOptions Configuration options for File#makePrivate().
   * @property {boolean} [strict] If true, set the file to be private to
   *     only the owner user. Otherwise, it will be private to the project.
   * @property {string} [userProject] The ID of the project which will be
   *     billed for the request.
   */
  /**
   * @callback MakeFilePrivateCallback
   * @param {?Error} err Request error, if any.
   * @param {object} apiResponse The full API response.
   */
  /**
   * @typedef {array} MakeFilePrivateResponse
   * @property {object} 0 The full API response.
   */
  /**
   * Make a file private to the project and remove all other permissions.
   * Set `options.strict` to true to make the file private to only the owner.
   *
   * @see [Objects: patch API Documentation]{@link https://cloud.google.com/storage/docs/json_api/v1/objects/patch}
   *
   * @param {MakeFilePrivateOptions} [options] Configuration options.
   * @param {MakeFilePrivateCallback} [callback] Callback function.
   * @returns {Promise<MakeFilePrivateResponse>}
   *
   * @example
   * const {Storage} = require('@google-cloud/storage');
   * const storage = new Storage();
   * const myBucket = storage.bucket('my-bucket');
   *
   * const file = myBucket.file('my-file');
   *
   * //-
   * // Set the file private so only project maintainers can see and modify it.
   * //-
   * file.makePrivate(function(err) {});
   *
   * //-
   * // Set the file private so only the owner can see and modify it.
   * //-
   * file.makePrivate({ strict: true }, function(err) {});
   *
   * //-
   * // If the callback is omitted, we'll return a Promise.
   * //-
   * file.makePrivate().then(function(data) {
   *   const apiResponse = data[0];
   * });
   */
  makePrivate(
    optionsOrCallback?: MakeFilePrivateOptions | MakeFilePrivateCallback,
    callback?: MakeFilePrivateCallback
  ): Promise<MakeFilePrivateResponse> | void {
    const options =
      typeof optionsOrCallback === 'object' ? optionsOrCallback : {};
    callback =
      typeof optionsOrCallback === 'function' ? optionsOrCallback : callback;

    const query = {
      predefinedAcl: options.strict ? 'private' : 'projectPrivate',
      // tslint:disable-next-line:no-any
    } as any;

    if (options.userProject) {
      query.userProject = options.userProject;
    }

    this.setMetadata(
      {
        // You aren't allowed to set both predefinedAcl & acl properties on a
        // file, so acl must explicitly be nullified, destroying all previous
        // acls on the file.
        acl: null,
      },
      query,
      callback!
    );
  }

  makePublic(): Promise<MakeFilePublicResponse>;
  makePublic(callback: MakeFilePublicCallback): void;
  /**
   * @typedef {array} MakeFilePublicResponse
   * @property {object} 0 The full API response.
   */
  /**
   * @callback MakeFilePublicCallback
   * @param {?Error} err Request error, if any.
   * @param {object} apiResponse The full API response.
   */
  /**
   * Set a file to be publicly readable and maintain all previous permissions.
   *
   * @see [ObjectAccessControls: insert API Documentation]{@link https://cloud.google.com/storage/docs/json_api/v1/objectAccessControls/insert}
   *
   * @param {MakeFilePublicCallback} [callback] Callback function.
   * @returns {Promise<MakeFilePublicResponse>}
   *
   * @example
   * const {Storage} = require('@google-cloud/storage');
   * const storage = new Storage();
   * const myBucket = storage.bucket('my-bucket');
   *
   * const file = myBucket.file('my-file');
   *
   * file.makePublic(function(err, apiResponse) {});
   *
   * //-
   * // If the callback is omitted, we'll return a Promise.
   * //-
   * file.makePublic().then(function(data) {
   *   const apiResponse = data[0];
   * });
   *
   * @example <caption>include:samples/files.js</caption>
   * region_tag:storage_make_public
   * Another example:
   */
  makePublic(
    callback?: MakeFilePublicCallback
  ): Promise<MakeFilePublicResponse> | void {
    callback = callback || util.noop;
    this.acl.add(
      {
        entity: 'allUsers',
        role: 'READER',
      },
      (err, acl, resp) => {
        callback!(err, resp);
      }
    );
  }

  move(
    destination: string | Bucket | File,
    options?: MoveOptions
  ): Promise<MoveResponse>;
  move(destination: string | Bucket | File, callback: MoveCallback): void;
  move(
    destination: string | Bucket | File,
    options: MoveOptions,
    callback: MoveCallback
  ): void;
  /**
   * @typedef {array} MoveResponse
   * @property {File} 0 The destination File.
   * @property {object} 1 The full API response.
   */
  /**
   * @callback MoveCallback
   * @param {?Error} err Request error, if any.
   * @param {?File} destinationFile The destination File.
   * @param {object} apiResponse The full API response.
   */
  /**
   * @typedef {object} MoveOptions Configuration options for File#move(). See an
   *     [Object
   * resource](https://cloud.google.com/storage/docs/json_api/v1/objects#resource).
   * @param {string} [userProject] The ID of the project which will be
   *     billed for the request.
   */
  /**
   * Move this file to another location. By default, this will rename the file
   * and keep it in the same bucket, but you can choose to move it to another
   * Bucket by providing a Bucket or File object or a URL beginning with
   * "gs://".
   *
   * **Warning**:
   * There is currently no atomic `move` method in the Cloud Storage API,
   * so this method is a composition of {@link File#copy} (to the new
   * location) and {@link File#delete} (from the old location). While
   * unlikely, it is possible that an error returned to your callback could be
   * triggered from either one of these API calls failing, which could leave a
   * duplicate file lingering.
   *
   * @see [Objects: copy API Documentation]{@link https://cloud.google.com/storage/docs/json_api/v1/objects/copy}
   *
   * @throws {Error} If the destination file is not provided.
   *
   * @param {string|Bucket|File} destination Destination file.
   * @param {MoveCallback} [callback] Callback function.
   * @returns {Promise<MoveResponse>}
   *
   * @example
   * const {Storage} = require('@google-cloud/storage');
   * const storage = new Storage();
   * //-
   * // You can pass in a variety of types for the destination.
   * //
   * // For all of the below examples, assume we are working with the following
   * // Bucket and File objects.
   * //-
   * const bucket = storage.bucket('my-bucket');
   * const file = bucket.file('my-image.png');
   *
   * //-
   * // If you pass in a string for the destination, the file is moved to its
   * // current bucket, under the new name provided.
   * //-
   * file.move('my-image-new.png', function(err, destinationFile, apiResponse) {
   *   // `my-bucket` no longer contains:
   *   // - "my-image.png"
   *   // but contains instead:
   *   // - "my-image-new.png"
   *
   *   // `destinationFile` is an instance of a File object that refers to your
   *   // new file.
   * });
   *
   * //-
   * // If you pass in a string starting with "gs://" for the destination, the
   * // file is copied to the other bucket and under the new name provided.
   * //-
   * const newLocation = 'gs://another-bucket/my-image-new.png';
   * file.move(newLocation, function(err, destinationFile, apiResponse) {
   *   // `my-bucket` no longer contains:
   *   // - "my-image.png"
   *   //
   *   // `another-bucket` now contains:
   *   // - "my-image-new.png"
   *
   *   // `destinationFile` is an instance of a File object that refers to your
   *   // new file.
   * });
   *
   * //-
   * // If you pass in a Bucket object, the file will be moved to that bucket
   * // using the same name.
   * //-
   * const anotherBucket = gcs.bucket('another-bucket');
   *
   * file.move(anotherBucket, function(err, destinationFile, apiResponse) {
   *   // `my-bucket` no longer contains:
   *   // - "my-image.png"
   *   //
   *   // `another-bucket` now contains:
   *   // - "my-image.png"
   *
   *   // `destinationFile` is an instance of a File object that refers to your
   *   // new file.
   * });
   *
   * //-
   * // If you pass in a File object, you have complete control over the new
   * // bucket and filename.
   * //-
   * const anotherFile = anotherBucket.file('my-awesome-image.png');
   *
   * file.move(anotherFile, function(err, destinationFile, apiResponse) {
   *   // `my-bucket` no longer contains:
   *   // - "my-image.png"
   *   //
   *   // `another-bucket` now contains:
   *   // - "my-awesome-image.png"
   *
   *   // Note:
   *   // The `destinationFile` parameter is equal to `anotherFile`.
   * });
   *
   * //-
   * // If the callback is omitted, we'll return a Promise.
   * //-
   * file.move('my-image-new.png').then(function(data) {
   *   const destinationFile = data[0];
   *   const apiResponse = data[1];
   * });
   *
   * @example <caption>include:samples/files.js</caption>
   * region_tag:storage_move_file
   * Another example:
   */
  move(
    destination: string | Bucket | File,
    optionsOrCallback?: MoveOptions | MoveCallback,
    callback?: MoveCallback
  ): Promise<MoveResponse> | void {
    const options =
      typeof optionsOrCallback === 'object' ? optionsOrCallback : {};
    callback =
      typeof optionsOrCallback === 'function' ? optionsOrCallback : callback;

    callback = callback || util.noop;

    this.copy(destination, options, (err, destinationFile, apiResponse) => {
      if (err) {
        callback!(err, null, apiResponse);
        return;
      }

      this.delete(options, (err, apiResponse) => {
        callback!(err, destinationFile, apiResponse);
      });
    });
  }

  request(reqOpts: DecorateRequestOptions): Promise<[ResponseBody, Metadata]>;
  request(
    reqOpts: DecorateRequestOptions,
    callback: BodyResponseCallback
  ): void;
  /**
   * Makes request and applies userProject query parameter if necessary.
   *
   * @private
   *
   * @param {object} reqOpts - The request options.
   * @param {function} callback - The callback function.
   */
  request(
    reqOpts: DecorateRequestOptions,
    callback?: BodyResponseCallback
  ): void | Promise<[ResponseBody, Metadata]> {
    return this.parent.request.call(this, reqOpts, callback!);
  }

  rotateEncryptionKey(
    options?: RotateEncryptionKeyOptions
  ): Promise<RotateEncryptionKeyResponse>;
  rotateEncryptionKey(callback: RotateEncryptionKeyCallback): void;
  rotateEncryptionKey(
    options: RotateEncryptionKeyOptions,
    callback: RotateEncryptionKeyCallback
  ): void;
  /**
   * @callback RotateEncryptionKeyCallback
   * @extends CopyCallback
   */
  /**
   * @typedef RotateEncryptionKeyResponse
   * @extends CopyResponse
   */
  /**
   * @param {string|buffer|object} RotateEncryptionKeyOptions Configuration options
   *     for File#rotateEncryptionKey().
   * If a string or Buffer is provided, it is interpreted as an AES-256,
   * customer-supplied encryption key. If you'd like to use a Cloud KMS key
   * name, you must specify an options object with the property name:
   * `kmsKeyName`.
   * @param {string|buffer} [options.encryptionKey] An AES-256 encryption key.
   * @param {string} [options.kmsKeyName] A Cloud KMS key name.
   */
  /**
   * This method allows you to update the encryption key associated with this
   * file.
   *
   * @see [Customer-supplied Encryption Keys]{@link https://cloud.google.com/storage/docs/encryption#customer-supplied}
   *
   * @param {RotateEncryptionKeyOptions} [options] - Configuration options.
   * @param {RotateEncryptionKeyCallback} [callback]
   * @returns {Promise<File>}
   *
   * @example <caption>include:samples/encryption.js</caption>
   * region_tag:storage_rotate_encryption_key
   * Example of rotating the encryption key for this file:
   */
  rotateEncryptionKey(
    optionsOrCallback?:
      | RotateEncryptionKeyOptions
      | RotateEncryptionKeyCallback,
    callback?: RotateEncryptionKeyCallback
  ): Promise<RotateEncryptionKeyResponse> | void {
    callback =
      typeof optionsOrCallback === 'function' ? optionsOrCallback : callback;
    let options: EncryptionKeyOptions = {};
    if (
      typeof optionsOrCallback === 'string' ||
      optionsOrCallback instanceof Buffer
    ) {
      options = {
        encryptionKey: optionsOrCallback,
      };
    } else if (typeof optionsOrCallback === 'object') {
      options = optionsOrCallback;
    }

    const newFile = this.bucket.file(this.id!, options);
    this.copy(newFile, callback!);
  }

  // tslint:disable:no-any
  save(data: any, options?: SaveOptions): Promise<void>;
  save(data: any, callback: SaveCallback): void;
  save(data: any, options: SaveOptions, callback: SaveCallback): void;
  /**
   * @typedef {object} SaveOptions
   * @extends CreateWriteStreamOptions
   */
  /**
   * @callback SaveCallback
   * @param {?Error} err Request error, if any.
   */
  /**
   * Write arbitrary data to a file.
   *
   * *This is a convenience method which wraps {@link File#createWriteStream}.*
   *
   * Resumable uploads are automatically enabled and must be shut off explicitly
   * by setting `options.resumable` to `false`.
   *
   * <p class="notice">
   *   There is some overhead when using a resumable upload that can cause
   *   noticeable performance degradation while uploading a series of small
   * files. When uploading files less than 10MB, it is recommended that the
   * resumable feature is disabled.
   * </p>
   *
   * @param {*} data The data to write to a file.
   * @param {SaveOptions} [options] See {@link File#createWriteStream}'s `options`
   *     parameter.
   * @param {SaveCallback} [callback] Callback function.
   * @returns {Promise}
   *
   * @example
   * const {Storage} = require('@google-cloud/storage');
   * const storage = new Storage();
   * const myBucket = storage.bucket('my-bucket');
   *
   * const file = myBucket.file('my-file');
   * const contents = 'This is the contents of the file.';
   *
   * file.save(contents, function(err) {
   *   if (!err) {
   *     // File written successfully.
   *   }
   * });
   *
   * //-
   * // If the callback is omitted, we'll return a Promise.
   * //-
   * file.save(contents).then(function() {});
   */
  save(
    data: any,
    optionsOrCallback?: SaveOptions | SaveCallback,
    callback?: SaveCallback
  ): Promise<void> | void {
    // tslint:enable:no-any
    callback =
      typeof optionsOrCallback === 'function' ? optionsOrCallback : callback;
    const options =
      typeof optionsOrCallback === 'object' ? optionsOrCallback : {};

    this.createWriteStream(options)
      .on('error', callback!)
      .on('finish', callback!)
      .end(data);
  }
  setStorageClass(
    storageClass: string,
    options?: SetStorageClassOptions
  ): Promise<SetStorageClassResponse>;
  setStorageClass(
    storageClass: string,
    options: SetStorageClassOptions,
    callback: SetStorageClassCallback
  ): void;
  setStorageClass(
    storageClass: string,
    callback?: SetStorageClassCallback
  ): void;
  /**
   * @typedef {array} SetStorageClassResponse
   * @property {object} 0 The full API response.
   */
  /**
   * @typedef {object} SetStorageClassOptions Configuration options for File#setStorageClass().
   * @property {string} [userProject] The ID of the project which will be
   *     billed for the request.
   */
  /**
   * @callback SetStorageClassCallback
   * @param {?Error} err Request error, if any.
   * @param {object} apiResponse The full API response.
   */
  /**
   * Set the storage class for this file.
   *
   * @see [Per-Object Storage Class]{@link https://cloud.google.com/storage/docs/per-object-storage-class}
   * @see [Storage Classes]{@link https://cloud.google.com/storage/docs/storage-classes}
   *
   * @param {string} storageClass The new storage class. (`multi_regional`,
   *     `regional`, `nearline`, `coldline`)
   * @param {SetStorageClassOptions} [options] Configuration options.
   * @param {string} [options.userProject] The ID of the project which will be
   *     billed for the request.
   * @param {SetStorageClassCallback} [callback] Callback function.
   * @returns {Promise<SetStorageClassResponse>}
   *
   * @example
   * file.setStorageClass('regional', function(err, apiResponse) {
   *   if (err) {
   *     // Error handling omitted.
   *   }
   *
   *   // The storage class was updated successfully.
   * });
   *
   * //-
   * // If the callback is omitted, we'll return a Promise.
   * //-
   * file.setStorageClass('regional').then(function() {});
   */
  setStorageClass(
    storageClass: string,
    optionsOrCallback?: SetStorageClassOptions | SetStorageClassCallback,
    callback?: SetStorageClassCallback
  ): Promise<SetStorageClassResponse> | void {
    callback =
      typeof optionsOrCallback === 'function' ? optionsOrCallback : callback;
    const options =
      typeof optionsOrCallback === 'object' ? optionsOrCallback : {};
    const req = extend<SetStorageClassRequest, SetStorageClassOptions>(
      true,
      {},
      options
    );

    // In case we get input like `storageClass`, convert to `storage_class`.
    req.storageClass = storageClass
      .replace(/-/g, '_')
      .replace(/([a-z])([A-Z])/g, (_, low, up) => {
        return low + '_' + up;
      })
      .toUpperCase();

    this.copy(this, req, (err, file, apiResponse) => {
      if (err) {
        callback!(err, apiResponse!);
        return;
      }

      this.metadata = file!.metadata;

      callback!(null, apiResponse!);
    });
  }

  /**
   * Set a user project to be billed for all requests made from this File
   * object.
   *
   * @param {string} userProject The user project.
   *
   * @example
   * const {Storage} = require('@google-cloud/storage');
   * const storage = new Storage();
   * const bucket = storage.bucket('albums');
   * const file = bucket.file('my-file');
   *
   * file.setUserProject('grape-spaceship-123');
   */
  setUserProject(userProject: string): void {
    this.bucket.setUserProject.call(this, userProject);
  }

  /**
   * This creates a gcs-resumable-upload upload stream.
   *
   * @see [gcs-resumable-upload]{@link https://github.com/stephenplusplus/gcs-resumable-upload}
   *
   * @param {Duplexify} stream - Duplexify stream of data to pipe to the file.
   * @param {object=} options - Configuration object.
   *
   * @private
   */
  startResumableUpload_(
    dup: Duplexify,
    options: CreateResumableUploadOptions
  ): void {
    options = Object.assign(
      {
        metadata: {},
      },
      options
    );

    const uploadStream = resumableUpload.upload({
      authClient: this.storage.authClient,
      bucket: this.bucket.name,
      configPath: options.configPath,
      file: this.name,
      generation: this.generation,
      key: this.encryptionKey,
      kmsKeyName: this.kmsKeyName,
      metadata: options.metadata,
      offset: options.offset,
      predefinedAcl: options.predefinedAcl,
      private: options.private,
      public: options.public,
      uri: options.uri,
      userProject: options.userProject || this.userProject,
    });

    uploadStream
      .on('response', resp => {
        dup.emit('response', resp);
      })
      .on('metadata', metadata => {
        this.metadata = metadata;
      })
      .on('finish', () => {
        dup.emit('complete');
      });

    dup.setWritable(uploadStream);
  }

  /**
   * Takes a readable stream and pipes it to a remote file. Unlike
   * `startResumableUpload_`, which uses the resumable upload technique, this
   * method uses a simple upload (all or nothing).
   *
   * @param {Duplexify} dup - Duplexify stream of data to pipe to the file.
   * @param {object=} options - Configuration object.
   *
   * @private
   */
  startSimpleUpload_(
    dup: Duplexify,
    options?: CreateResumableUploadOptions
  ): void {
    options = Object.assign(
      {
        metadata: {},
      },
      options
    );

    const reqOpts: DecorateRequestOptions = {
      qs: {
        name: this.name,
      },
      uri: `${STORAGE_UPLOAD_BASE_URL}/${this.bucket.name}/o`,
    };

    if (this.generation !== undefined) {
      reqOpts.qs.ifGenerationMatch = this.generation;
    }

    if (this.kmsKeyName !== undefined) {
      reqOpts.qs.kmsKeyName = this.kmsKeyName;
    }

    if (options.userProject || this.userProject) {
      reqOpts.qs.userProject = options.userProject || this.userProject;
    }

    if (options.predefinedAcl) {
      reqOpts.qs.predefinedAcl = options.predefinedAcl;
    } else if (options.private) {
      reqOpts.qs.predefinedAcl = 'private';
    } else if (options.public) {
      reqOpts.qs.predefinedAcl = 'publicRead';
    }

    util.makeWritableStream(dup, {
      makeAuthenticatedRequest: (reqOpts: object) => {
        this.request(reqOpts as DecorateRequestOptions, (err, body, resp) => {
          if (err) {
            dup.destroy(err);
            return;
          }

          this.metadata = body;
          dup.emit('response', resp);
          dup.emit('complete');
        });
      },
      metadata: options.metadata,
      request: reqOpts,
    });
  }

  /**
   * Create canonical headers for signing v4 url.
   *
   * The canonical headers for v4-signing a request demands header names are
   * first lowercased, followed by sorting the header names.
   * Then, construct the canonical headers part of the request:
   *  <lowercasedHeaderName> + ":" + Trim(<value>) + "\n"
   *  ..
   *  <lowercasedHeaderName> + ":" + Trim(<value>) + "\n"
   *
   * @param headers
   * @private
   */
  private getCanonicalHeaders(headers: http.OutgoingHttpHeaders) {
    // Sort headers by their lowercased names
    const sortedHeaders = objectEntries(headers)
      // Convert header names to lowercase
      .map<[string, HeaderValue]>(([headerName, value]) => [
        headerName.toLowerCase(),
        value,
      ])
      .sort((a, b) => a[0].localeCompare(b[0]));

    return sortedHeaders
      .filter(([_, value]) => value !== undefined)
      .map(([headerName, value]) => {
        // - Convert Array (multi-valued header) into string, delimited by
        //      ',' (no space).
        // - Trim leading and trailing spaces.
        // - Convert sequential (2+) spaces into a single space
        const canonicalValue = `${value}`.trim().replace(/\s{2,}/g, ' ');

        return `${headerName}:${canonicalValue}\n`;
      })
      .join('');
  }
}

/*! Developer Documentation
 *
 * All async methods (except for streams) will return a Promise in the event
 * that a callback is omitted.
 */
promisifyAll(File, {
  exclude: [
    'request',
    'setEncryptionKey',
    'getSignedUrlV2',
    'getSignedUrlV4',
    'getCanonicalHeaders',
    'getDate',
  ],
});

/**
 * Reference to the {@link File} class.
 * @name module:@google-cloud/storage.File
 * @see File
 */
export {File};<|MERGE_RESOLUTION|>--- conflicted
+++ resolved
@@ -1,10 +1,5 @@
-<<<<<<< HEAD
-/*!
- * Copyright 2014 Google LLC.
-=======
 /**
  * Copyright 2019 Google LLC
->>>>>>> b896a51f
  *
  * Licensed under the Apache License, Version 2.0 (the "License");
  * you may not use this file except in compliance with the License.
