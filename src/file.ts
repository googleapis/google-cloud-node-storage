// Copyright 2019 Google LLC
//
// Licensed under the Apache License, Version 2.0 (the "License");
// you may not use this file except in compliance with the License.
// You may obtain a copy of the License at
//
//      http://www.apache.org/licenses/LICENSE-2.0
//
// Unless required by applicable law or agreed to in writing, software
// distributed under the License is distributed on an "AS IS" BASIS,
// WITHOUT WARRANTIES OR CONDITIONS OF ANY KIND, either express or implied.
// See the License for the specific language governing permissions and
// limitations under the License.

import {
  BodyResponseCallback,
  DecorateRequestOptions,
  GetConfig,
  Interceptor,
  Metadata,
  ServiceObject,
  util,
} from '@google-cloud/common';
import {promisifyAll} from '@google-cloud/promisify';

import compressible = require('compressible');
import getStream = require('get-stream');
import * as crypto from 'crypto';
import * as dateFormat from 'date-and-time';
import * as extend from 'extend';
import * as fs from 'fs';
// eslint-disable-next-line @typescript-eslint/no-var-requires
const hashStreamValidation = require('hash-stream-validation');
import * as mime from 'mime';
import * as once from 'onetime';
import * as os from 'os';
// eslint-disable-next-line @typescript-eslint/no-var-requires
const pumpify = require('pumpify');
import * as resumableUpload from 'gcs-resumable-upload';
import {Duplex, Writable, Readable, PassThrough} from 'stream';
import * as streamEvents from 'stream-events';
import * as xdgBasedir from 'xdg-basedir';
import * as zlib from 'zlib';
import * as http from 'http';

import {Storage} from './storage';
import {Bucket} from './bucket';
import {Acl} from './acl';
import {
  GetSignedUrlResponse,
  SigningError,
  GetSignedUrlCallback,
  URLSigner,
  SignerGetSignedUrlConfig,
  Query,
} from './signer';
import {
  ResponseBody,
  ApiError,
  Duplexify,
  DuplexifyConstructor,
} from '@google-cloud/common/build/src/util';
// eslint-disable-next-line @typescript-eslint/no-var-requires
const duplexify: DuplexifyConstructor = require('duplexify');
import {normalize, objectKeyToLowercase, unicodeJSONStringify} from './util';
import retry = require('async-retry');

export type GetExpirationDateResponse = [Date];
export interface GetExpirationDateCallback {
  (
    err: Error | null,
    expirationDate?: Date | null,
    apiResponse?: Metadata
  ): void;
}

export interface PolicyDocument {
  string: string;
  base64: string;
  signature: string;
}

export type GetSignedPolicyResponse = [PolicyDocument];

export interface GetSignedPolicyCallback {
  (err: Error | null, policy?: PolicyDocument): void;
}

export interface GetSignedPolicyOptions {
  equals?: string[] | string[][];
  expires: string | number | Date;
  startsWith?: string[] | string[][];
  acl?: string;
  successRedirect?: string;
  successStatus?: string;
  contentLengthRange?: {min?: number; max?: number};
}

export type GenerateSignedPostPolicyV2Options = GetSignedPolicyOptions;

export type GenerateSignedPostPolicyV2Response = GetSignedPolicyResponse;

export type GenerateSignedPostPolicyV2Callback = GetSignedPolicyCallback;

export interface PolicyFields {
  [key: string]: string;
}

export interface GenerateSignedPostPolicyV4Options {
  expires: string | number | Date;
  bucketBoundHostname?: string;
  virtualHostedStyle?: boolean;
  conditions?: object[];
  fields?: PolicyFields;
}

export interface GenerateSignedPostPolicyV4Callback {
  (err: Error | null, output?: SignedPostPolicyV4Output): void;
}

export type GenerateSignedPostPolicyV4Response = [SignedPostPolicyV4Output];

export interface SignedPostPolicyV4Output {
  url: string;
  fields: PolicyFields;
}

export interface GetSignedUrlConfig {
  action: 'read' | 'write' | 'delete' | 'resumable';
  version?: 'v2' | 'v4';
  virtualHostedStyle?: boolean;
  cname?: string;
  contentMd5?: string;
  contentType?: string;
  expires: string | number | Date;
  accessibleAt?: string | number | Date;
  extensionHeaders?: http.OutgoingHttpHeaders;
  promptSaveAs?: string;
  responseDisposition?: string;
  responseType?: string;
  queryParams?: Query;
}

export interface GetFileMetadataOptions {
  userProject?: string;
}

export type GetFileMetadataResponse = [Metadata, Metadata];

export interface GetFileMetadataCallback {
  (err: Error | null, metadata?: Metadata, apiResponse?: Metadata): void;
}

export interface GetFileOptions extends GetConfig {
  userProject?: string;
}

export type GetFileResponse = [File, Metadata];

export interface GetFileCallback {
  (err: Error | null, file?: File, apiResponse?: Metadata): void;
}

export interface FileExistsOptions {
  userProject?: string;
}

export type FileExistsResponse = [boolean];

export interface FileExistsCallback {
  (err: Error | null, exists?: boolean): void;
}

export interface DeleteFileOptions {
  ignoreNotFound?: boolean;
  userProject?: string;
}

export type DeleteFileResponse = [Metadata];

export interface DeleteFileCallback {
  (err: Error | null, apiResponse?: Metadata): void;
}

export type PredefinedAcl =
  | 'authenticatedRead'
  | 'bucketOwnerFullControl'
  | 'bucketOwnerRead'
  | 'private'
  | 'projectPrivate'
  | 'publicRead';

export interface CreateResumableUploadOptions {
  configPath?: string;
  metadata?: Metadata;
  origin?: string;
  offset?: number;
  predefinedAcl?: PredefinedAcl;
  private?: boolean;
  public?: boolean;
  uri?: string;
  userProject?: string;
}

export type CreateResumableUploadResponse = [string];

export interface CreateResumableUploadCallback {
  (err: Error | null, uri?: string): void;
}

export interface CreateWriteStreamOptions extends CreateResumableUploadOptions {
  contentType?: string;
  gzip?: string | boolean;
  resumable?: boolean;
  timeout?: number;
  validation?: string | boolean;
}

export interface MakeFilePrivateOptions {
  metadata?: Metadata;
  strict?: boolean;
  userProject?: string;
}

export type MakeFilePrivateResponse = [Metadata];

export type MakeFilePrivateCallback = SetFileMetadataCallback;

export interface IsPublicCallback {
  (err: Error | null, resp?: boolean): void;
}

export type IsPublicResponse = [boolean];

export type MakeFilePublicResponse = [Metadata];

export interface MakeFilePublicCallback {
  (err?: Error | null, apiResponse?: Metadata): void;
}

export type MoveResponse = [Metadata];

export interface MoveCallback {
  (
    err: Error | null,
    destinationFile?: File | null,
    apiResponse?: Metadata
  ): void;
}

export interface MoveOptions {
  userProject?: string;
}

export type RenameOptions = MoveOptions;
export type RenameResponse = MoveResponse;
export type RenameCallback = MoveCallback;

export type RotateEncryptionKeyOptions = string | Buffer | EncryptionKeyOptions;

export interface EncryptionKeyOptions {
  encryptionKey?: string | Buffer;
  kmsKeyName?: string;
}

export type RotateEncryptionKeyCallback = CopyCallback;

export type RotateEncryptionKeyResponse = CopyResponse;

export enum ActionToHTTPMethod {
  read = 'GET',
  write = 'PUT',
  delete = 'DELETE',
  resumable = 'POST',
}

/**
 * Custom error type for errors related to creating a resumable upload.
 *
 * @private
 */
class ResumableUploadError extends Error {
  name = 'ResumableUploadError';
}

/**
 * @const {string}
 * @private
 */
export const STORAGE_POST_POLICY_BASE_URL = 'https://storage.googleapis.com';

/**
 * @const {RegExp}
 * @private
 */
const GS_URL_REGEXP = /^gs:\/\/([a-z0-9_.-]+)\/(.+)$/;

export interface FileOptions {
  encryptionKey?: string | Buffer;
  generation?: number | string;
  kmsKeyName?: string;
  userProject?: string;
}

export interface CopyOptions {
  cacheControl?: string;
  contentEncoding?: string;
  contentType?: string;
  contentDisposition?: string;
  destinationKmsKeyName?: string;
  metadata?: Metadata;
  predefinedAcl?: string;
  token?: string;
  userProject?: string;
}

export type CopyResponse = [File, Metadata];

export interface CopyCallback {
  (err: Error | null, file?: File | null, apiResponse?: Metadata): void;
}

export type DownloadResponse = [Buffer];

export type DownloadCallback = (
  err: RequestError | null,
  contents: Buffer
) => void;

export interface DownloadOptions extends CreateReadStreamOptions {
  destination?: string;
}

interface CopyQuery {
  sourceGeneration?: number;
  rewriteToken?: string;
  userProject?: string;
  destinationKmsKeyName?: string;
  destinationPredefinedAcl?: string;
}

interface FileQuery {
  alt: string;
  generation?: number;
  userProject?: string;
}

export interface CreateReadStreamOptions {
  userProject?: string;
  validation?: 'md5' | 'crc32c' | false | true;
  start?: number;
  end?: number;
  decompress?: boolean;
}

export interface SaveOptions extends CreateWriteStreamOptions {
  // eslint-disable-next-line @typescript-eslint/no-explicit-any
  onUploadProgress?: (progressEvent: any) => void;
}

export interface SaveCallback {
  (err?: Error | null): void;
}

export interface SetFileMetadataOptions {
  userProject?: string;
}

export interface SetFileMetadataCallback {
  (err?: Error | null, apiResponse?: Metadata): void;
}

export type SetFileMetadataResponse = [Metadata];

export type SetStorageClassResponse = [Metadata];

export interface SetStorageClassOptions {
  userProject?: string;
}

interface SetStorageClassRequest extends SetStorageClassOptions {
  storageClass?: string;
}

export interface SetStorageClassCallback {
  (err?: Error | null, apiResponse?: Metadata): void;
}

class RequestError extends Error {
  code?: string;
  errors?: Error[];
}

const SEVEN_DAYS = 7 * 24 * 60 * 60;

/**
 * A File object is created from your {@link Bucket} object using
 * {@link Bucket#file}.
 *
 * @class
 */
class File extends ServiceObject<File> {
  acl: Acl;

  bucket: Bucket;
  storage: Storage;
  kmsKeyName?: string;
  userProject?: string;
  signer?: URLSigner;
  metadata: Metadata;
  name: string;

  generation?: number;
  parent!: Bucket;

  private encryptionKey?: string | Buffer;
  private encryptionKeyBase64?: string;
  private encryptionKeyHash?: string;
  private encryptionKeyInterceptor?: Interceptor;

  /**
   * Cloud Storage uses access control lists (ACLs) to manage object and
   * bucket access. ACLs are the mechanism you use to share objects with other
   * users and allow other users to access your buckets and objects.
   *
   * An ACL consists of one or more entries, where each entry grants permissions
   * to an entity. Permissions define the actions that can be performed against
   * an object or bucket (for example, `READ` or `WRITE`); the entity defines
   * who the permission applies to (for example, a specific user or group of
   * users).
   *
   * The `acl` object on a File instance provides methods to get you a list of
   * the ACLs defined on your bucket, as well as set, update, and delete them.
   *
   * @see [About Access Control lists]{@link http://goo.gl/6qBBPO}
   *
   * @name File#acl
   * @mixes Acl
   *
   * @example
   * const {Storage} = require('@google-cloud/storage');
   * const storage = new Storage();
   * const myBucket = storage.bucket('my-bucket');
   *
   * const file = myBucket.file('my-file');
   * //-
   * // Make a file publicly readable.
   * //-
   * const options = {
   *   entity: 'allUsers',
   *   role: storage.acl.READER_ROLE
   * };
   *
   * file.acl.add(options, function(err, aclObject) {});
   *
   * //-
   * // If the callback is omitted, we'll return a Promise.
   * //-
   * file.acl.add(options).then(function(data) {
   *   const aclObject = data[0];
   *   const apiResponse = data[1];
   * });
   */
  /**
   * The API-formatted resource description of the file.
   *
   * Note: This is not guaranteed to be up-to-date when accessed. To get the
   * latest record, call the `getMetadata()` method.
   *
   * @name File#metadata
   * @type {object}
   */
  /**
   * The file's name.
   * @name File#name
   * @type {string}
   */
  /**
   * @typedef {object} FileOptions Options passed to the File constructor.
   * @property {string} [encryptionKey] A custom encryption key.
   * @property {number} [generation] Generation to scope the file to.
   * @property {string} [kmsKeyName] Cloud KMS Key used to encrypt this
   *     object, if the object is encrypted by such a key. Limited availability;
   *     usable only by enabled projects.
   * @property {string} [userProject] The ID of the project which will be
   *     billed for all requests made from File object.
   */
  /**
   * Constructs a file object.
   *
   * @param {Bucket} bucket The Bucket instance this file is
   *     attached to.
   * @param {string} name The name of the remote file.
   * @param {FileOptions} [options] Configuration options.
   * @example
   * const {Storage} = require('@google-cloud/storage');
   * const storage = new Storage();
   * const myBucket = storage.bucket('my-bucket');
   *
   * const file = myBucket.file('my-file');
   */
  constructor(bucket: Bucket, name: string, options: FileOptions = {}) {
    const requestQueryObject: {generation?: number; userProject?: string} = {};

    let generation: number;
    if (options.generation !== null) {
      if (typeof options.generation === 'string') {
        generation = Number(options.generation);
      } else {
        generation = options.generation!;
      }
      if (!isNaN(generation)) {
        requestQueryObject.generation = generation;
      }
    }

    const userProject = options.userProject || bucket.userProject;
    if (typeof userProject === 'string') {
      requestQueryObject.userProject = userProject;
    }

    const methods = {
      /**
       * @typedef {array} DeleteFileResponse
       * @property {object} 0 The full API response.
       */
      /**
       * @callback DeleteFileCallback
       * @param {?Error} err Request error, if any.
       * @param {object} apiResponse The full API response.
       */
      /**
       * Delete the file.
       *
       * @see [Objects: delete API Documentation]{@link https://cloud.google.com/storage/docs/json_api/v1/objects/delete}
       *
       * @method File#delete
       * @param {object} [options] Configuration options.
       * @param {boolean} [options.ignoreNotFound = false] Ignore an error if
       *     the file does not exist.
       * @param {string} [options.userProject] The ID of the project which will be
       *     billed for the request.
       * @param {DeleteFileCallback} [callback] Callback function.
       * @returns {Promise<DeleteFileResponse>}
       *
       * @example
       * const {Storage} = require('@google-cloud/storage');
       * const storage = new Storage();
       * const myBucket = storage.bucket('my-bucket');
       *
       * const file = myBucket.file('my-file');
       * file.delete(function(err, apiResponse) {});
       *
       * //-
       * // If the callback is omitted, we'll return a Promise.
       * //-
       * file.delete().then(function(data) {
       *   const apiResponse = data[0];
       * });
       *
       * @example <caption>include:samples/files.js</caption>
       * region_tag:storage_delete_file
       * Another example:
       */
      delete: {
        reqOpts: {
          qs: requestQueryObject,
        },
      },
      /**
       * @typedef {array} FileExistsResponse
       * @property {boolean} 0 Whether the {@link File} exists.
       */
      /**
       * @callback FileExistsCallback
       * @param {?Error} err Request error, if any.
       * @param {boolean} exists Whether the {@link File} exists.
       */
      /**
       * Check if the file exists.
       *
       * @method File#exists
       * @param {options} [options] Configuration options.
       * @param {string} [options.userProject] The ID of the project which will be
       *     billed for the request.
       * @param {FileExistsCallback} [callback] Callback function.
       * @returns {Promise<FileExistsResponse>}
       *
       * @example
       * const {Storage} = require('@google-cloud/storage');
       * const storage = new Storage();
       * const myBucket = storage.bucket('my-bucket');
       *
       * const file = myBucket.file('my-file');
       *
       * file.exists(function(err, exists) {});
       *
       * //-
       * // If the callback is omitted, we'll return a Promise.
       * //-
       * file.exists().then(function(data) {
       *   const exists = data[0];
       * });
       */
      exists: {
        reqOpts: {
          qs: requestQueryObject,
        },
      },
      /**
       * @typedef {array} GetFileResponse
       * @property {File} 0 The {@link File}.
       * @property {object} 1 The full API response.
       */
      /**
       * @callback GetFileCallback
       * @param {?Error} err Request error, if any.
       * @param {File} file The {@link File}.
       * @param {object} apiResponse The full API response.
       */
      /**
       * Get a file object and its metadata if it exists.
       *
       * @method File#get
       * @param {options} [options] Configuration options.
       * @param {string} [options.userProject] The ID of the project which will be
       *     billed for the request.
       * @param {GetFileCallback} [callback] Callback function.
       * @returns {Promise<GetFileResponse>}
       *
       * @example
       * const {Storage} = require('@google-cloud/storage');
       * const storage = new Storage();
       * const myBucket = storage.bucket('my-bucket');
       *
       * const file = myBucket.file('my-file');
       *
       * file.get(function(err, file, apiResponse) {
       *   // file.metadata` has been populated.
       * });
       *
       * //-
       * // If the callback is omitted, we'll return a Promise.
       * //-
       * file.get().then(function(data) {
       *   const file = data[0];
       *   const apiResponse = data[1];
       * });
       */
      get: {
        reqOpts: {
          qs: requestQueryObject,
        },
      },
      /**
       * @typedef {array} GetFileMetadataResponse
       * @property {object} 0 The {@link File} metadata.
       * @property {object} 1 The full API response.
       */
      /**
       * @callback GetFileMetadataCallback
       * @param {?Error} err Request error, if any.
       * @param {object} metadata The {@link File} metadata.
       * @param {object} apiResponse The full API response.
       */
      /**
       * Get the file's metadata.
       *
       * @see [Objects: get API Documentation]{@link https://cloud.google.com/storage/docs/json_api/v1/objects/get}
       *
       * @method File#getMetadata
       * @param {object} [options] Configuration options.
       * @param {string} [options.userProject] The ID of the project which will be
       *     billed for the request.
       * @param {GetFileMetadataCallback} [callback] Callback function.
       * @returns {Promise<GetFileMetadataResponse>}
       *
       * @example
       * const {Storage} = require('@google-cloud/storage');
       * const storage = new Storage();
       * const myBucket = storage.bucket('my-bucket');
       *
       * const file = myBucket.file('my-file');
       *
       * file.getMetadata(function(err, metadata, apiResponse) {});
       *
       * //-
       * // If the callback is omitted, we'll return a Promise.
       * //-
       * file.getMetadata().then(function(data) {
       *   const metadata = data[0];
       *   const apiResponse = data[1];
       * });
       *
       * @example <caption>include:samples/files.js</caption>
       * region_tag:storage_get_metadata
       * Another example:
       */
      getMetadata: {
        reqOpts: {
          qs: requestQueryObject,
        },
      },
      /**
       * @typedef {object} SetFileMetadataOptions Configuration options for File#setMetadata().
       * @param {string} [userProject] The ID of the project which will be billed for the request.
       */
      /**
       * @callback SetFileMetadataCallback
       * @param {?Error} err Request error, if any.
       * @param {object} apiResponse The full API response.
       */
      /**
       * @typedef {array} SetFileMetadataResponse
       * @property {object} 0 The full API response.
       */
      /**
       * Merge the given metadata with the current remote file's metadata. This
       * will set metadata if it was previously unset or update previously set
       * metadata. To unset previously set metadata, set its value to null.
       *
       * You can set custom key/value pairs in the metadata key of the given
       * object, however the other properties outside of this object must adhere
       * to the [official API documentation](https://goo.gl/BOnnCK).
       *
       * NOTE: multiple calls to setMetadata in parallel might result in
       * unpredictable results. See [issue]{@link
       * https://github.com/googleapis/nodejs-storage/issues/274}.
       *
       * See the examples below for more information.
       *
       * @see [Objects: patch API Documentation]{@link https://cloud.google.com/storage/docs/json_api/v1/objects/patch}
       *
       * @method File#setMetadata
       * @param {object} [metadata] The metadata you wish to update.
       * @param {SetFileMetadataOptions} [options] Configuration options.
       * @param {SetFileMetadataCallback} [callback] Callback function.
       * @returns {Promise<SetFileMetadataResponse>}
       *
       * @example
       * const {Storage} = require('@google-cloud/storage');
       * const storage = new Storage();
       * const myBucket = storage.bucket('my-bucket');
       *
       * const file = myBucket.file('my-file');
       *
       * const metadata = {
       *   contentType: 'application/x-font-ttf',
       *   metadata: {
       *     my: 'custom',
       *     properties: 'go here'
       *   }
       * };
       *
       * file.setMetadata(metadata, function(err, apiResponse) {});
       *
       * // Assuming current metadata = { hello: 'world', unsetMe: 'will do' }
       * file.setMetadata({
       *   metadata: {
       *     abc: '123', // will be set.
       *     unsetMe: null, // will be unset (deleted).
       *     hello: 'goodbye' // will be updated from 'world' to 'goodbye'.
       *   }
       * }, function(err, apiResponse) {
       *   // metadata should now be { abc: '123', hello: 'goodbye' }
       * });
       *
       * //-
       * // Set a temporary hold on this file from its bucket's retention period
       * // configuration.
       * //
       * file.setMetadata({
       *   temporaryHold: true
       * }, function(err, apiResponse) {});
       *
       * //-
       * // Alternatively, you may set a temporary hold. This will follow the
       * // same behavior as an event-based hold, with the exception that the
       * // bucket's retention policy will not renew for this file from the time
       * // the hold is released.
       * //-
       * file.setMetadata({
       *   eventBasedHold: true
       * }, function(err, apiResponse) {});
       *
       * //-
       * // If the callback is omitted, we'll return a Promise.
       * //-
       * file.setMetadata(metadata).then(function(data) {
       *   const apiResponse = data[0];
       * });
       */
      setMetadata: {
        reqOpts: {
          qs: requestQueryObject,
        },
      },
    };

    super({
      parent: bucket,
      baseUrl: '/o',
      id: encodeURIComponent(name),
      methods,
    });

    this.bucket = bucket;
    // eslint-disable-next-line @typescript-eslint/no-explicit-any
    this.storage = (bucket as any).parent as Storage;

    // @TODO Can this duplicate code from above be avoided?
    if (options.generation !== null) {
      let generation: number;
      if (typeof options.generation === 'string') {
        generation = Number(options.generation);
      } else {
        generation = options.generation!;
      }
      if (!isNaN(generation)) {
        this.generation = generation;
      }
    }
    this.kmsKeyName = options.kmsKeyName;
    this.userProject = userProject;

    this.name = name;

    if (options.encryptionKey) {
      this.setEncryptionKey(options.encryptionKey);
    }

    this.acl = new Acl({
      request: this.request.bind(this),
      pathPrefix: '/acl',
    });
  }

  copy(
    destination: string | Bucket | File,
    options?: CopyOptions
  ): Promise<CopyResponse>;
  copy(destination: string | Bucket | File, callback: CopyCallback): void;
  copy(
    destination: string | Bucket | File,
    options: CopyOptions,
    callback: CopyCallback
  ): void;
  /**
   * @typedef {array} CopyResponse
   * @property {File} 0 The copied {@link File}.
   * @property {object} 1 The full API response.
   */
  /**
   * @callback CopyCallback
   * @param {?Error} err Request error, if any.
   * @param {File} copiedFile The copied {@link File}.
   * @param {object} apiResponse The full API response.
   */
  /**
   * @typedef {object} CopyOptions Configuration options for File#copy(). See an
   *     [Object
   * resource](https://cloud.google.com/storage/docs/json_api/v1/objects#resource).
   * @property {string} [cacheControl] The cacheControl setting for the new file.
   * @property {string} [contentEncoding] The contentEncoding setting for the new file.
   * @property {string} [contentType] The contentType setting for the new file.
   * @property {string} [destinationKmsKeyName] Resource name of the Cloud
   *     KMS key, of the form
   *     `projects/my-project/locations/location/keyRings/my-kr/cryptoKeys/my-key`,
   *     that will be used to encrypt the object. Overwrites the object
   * metadata's `kms_key_name` value, if any.
   * @property {Metadata} [metadata] Metadata to specify on the copied file.
   * @property {string} [predefinedAcl] Set the ACL for the new file.
   * @property {string} [token] A previously-returned `rewriteToken` from an
   *     unfinished rewrite request.
   * @property {string} [userProject] The ID of the project which will be
   *     billed for the request.
   */
  /**
   * Copy this file to another file. By default, this will copy the file to the
   * same bucket, but you can choose to copy it to another Bucket by providing
   * a Bucket or File object or a URL starting with "gs://".
   *
   * @see [Objects: rewrite API Documentation]{@link https://cloud.google.com/storage/docs/json_api/v1/objects/rewrite}
   *
   * @throws {Error} If the destination file is not provided.
   *
   * @param {string|Bucket|File} destination Destination file.
   * @param {CopyOptions} [options] Configuration options. See an
   * @param {CopyCallback} [callback] Callback function.
   * @returns {Promise<CopyResponse>}
   *
   * @example
   * const {Storage} = require('@google-cloud/storage');
   * const storage = new Storage();
   *
   * //-
   * // You can pass in a variety of types for the destination.
   * //
   * // For all of the below examples, assume we are working with the following
   * // Bucket and File objects.
   * //-
   * const bucket = storage.bucket('my-bucket');
   * const file = bucket.file('my-image.png');
   *
   * //-
   * // If you pass in a string for the destination, the file is copied to its
   * // current bucket, under the new name provided.
   * //-
   * file.copy('my-image-copy.png', function(err, copiedFile, apiResponse) {
   *   // `my-bucket` now contains:
   *   // - "my-image.png"
   *   // - "my-image-copy.png"
   *
   *   // `copiedFile` is an instance of a File object that refers to your new
   *   // file.
   * });
   *
   * //-
   * // If you pass in a string starting with "gs://" for the destination, the
   * // file is copied to the other bucket and under the new name provided.
   * //-
   * const newLocation = 'gs://another-bucket/my-image-copy.png';
   * file.copy(newLocation, function(err, copiedFile, apiResponse) {
   *   // `my-bucket` still contains:
   *   // - "my-image.png"
   *   //
   *   // `another-bucket` now contains:
   *   // - "my-image-copy.png"
   *
   *   // `copiedFile` is an instance of a File object that refers to your new
   *   // file.
   * });
   *
   * //-
   * // If you pass in a Bucket object, the file will be copied to that bucket
   * // using the same name.
   * //-
   * const anotherBucket = storage.bucket('another-bucket');
   * file.copy(anotherBucket, function(err, copiedFile, apiResponse) {
   *   // `my-bucket` still contains:
   *   // - "my-image.png"
   *   //
   *   // `another-bucket` now contains:
   *   // - "my-image.png"
   *
   *   // `copiedFile` is an instance of a File object that refers to your new
   *   // file.
   * });
   *
   * //-
   * // If you pass in a File object, you have complete control over the new
   * // bucket and filename.
   * //-
   * const anotherFile = anotherBucket.file('my-awesome-image.png');
   * file.copy(anotherFile, function(err, copiedFile, apiResponse) {
   *   // `my-bucket` still contains:
   *   // - "my-image.png"
   *   //
   *   // `another-bucket` now contains:
   *   // - "my-awesome-image.png"
   *
   *   // Note:
   *   // The `copiedFile` parameter is equal to `anotherFile`.
   * });
   *
   * //-
   * // If the callback is omitted, we'll return a Promise.
   * //-
   * file.copy(newLocation).then(function(data) {
   *   const newFile = data[0];
   *   const apiResponse = data[1];
   * });
   *
   * @example <caption>include:samples/files.js</caption>
   * region_tag:storage_copy_file
   * Another example:
   */
  copy(
    destination: string | Bucket | File,
    optionsOrCallback?: CopyOptions | CopyCallback,
    callback?: CopyCallback
  ): Promise<CopyResponse> | void {
    const noDestinationError = new Error(
      'Destination file should have a name.'
    );

    if (!destination) {
      throw noDestinationError;
    }

    let options: CopyOptions = {};
    if (typeof optionsOrCallback === 'function') {
      callback = optionsOrCallback;
    } else if (optionsOrCallback) {
      options = optionsOrCallback;
    }

    options = extend(true, {}, options);
    callback = callback || util.noop;

    let destBucket: Bucket;
    let destName: string;
    let newFile: File;

    if (typeof destination === 'string') {
      const parsedDestination = GS_URL_REGEXP.exec(destination);
      if (parsedDestination !== null && parsedDestination.length === 3) {
        destBucket = this.storage.bucket(parsedDestination[1]);
        destName = parsedDestination[2];
      } else {
        destBucket = this.bucket;
        destName = destination;
      }
    } else if (destination instanceof Bucket) {
      destBucket = destination;
      destName = this.name;
    } else if (destination instanceof File) {
      destBucket = destination.bucket;
      destName = destination.name;
      newFile = destination;
    } else {
      throw noDestinationError;
    }

    const query = {} as CopyQuery;
    if (this.generation !== undefined) {
      query.sourceGeneration = this.generation;
    }
    if (options.token !== undefined) {
      query.rewriteToken = options.token;
    }
    if (options.userProject !== undefined) {
      query.userProject = options.userProject;
      delete options.userProject;
    }
    if (options.predefinedAcl !== undefined) {
      query.destinationPredefinedAcl = options.predefinedAcl;
      delete options.predefinedAcl;
    }

    newFile = newFile! || destBucket.file(destName);

    const headers: {[index: string]: string | undefined} = {};

    if (this.encryptionKey !== undefined) {
      headers['x-goog-copy-source-encryption-algorithm'] = 'AES256';
      headers['x-goog-copy-source-encryption-key'] = this.encryptionKeyBase64;
      headers['x-goog-copy-source-encryption-key-sha256'] =
        this.encryptionKeyHash;
    }

    if (newFile.encryptionKey !== undefined) {
      this.setEncryptionKey(newFile.encryptionKey!);
    } else if (options.destinationKmsKeyName !== undefined) {
      query.destinationKmsKeyName = options.destinationKmsKeyName;
      delete options.destinationKmsKeyName;
    } else if (newFile.kmsKeyName !== undefined) {
      query.destinationKmsKeyName = newFile.kmsKeyName;
    }

    if (query.destinationKmsKeyName) {
      this.kmsKeyName = query.destinationKmsKeyName;

      const keyIndex = this.interceptors.indexOf(
        this.encryptionKeyInterceptor!
      );
      if (keyIndex > -1) {
        this.interceptors.splice(keyIndex, 1);
      }
    }

    this.request(
      {
        method: 'POST',
        uri: `/rewriteTo/b/${destBucket.name}/o/${encodeURIComponent(
          newFile.name
        )}`,
        qs: query,
        json: options,
        headers,
      },
      (err, resp) => {
        if (err) {
          callback!(err, null, resp);
          return;
        }

        if (resp.rewriteToken) {
          const options = {
            token: resp.rewriteToken,
          } as CopyOptions;

          if (query.userProject) {
            options.userProject = query.userProject;
          }

          if (query.destinationKmsKeyName) {
            options.destinationKmsKeyName = query.destinationKmsKeyName;
          }

          this.copy(newFile, options, callback!);
          return;
        }

        callback!(null, newFile, resp);
      }
    );
  }

  /**
   * @typedef {object} CreateReadStreamOptions Configuration options for File#createReadStream.
   * @property {string} [userProject] The ID of the project which will be
   *     billed for the request.
   * @property {string|boolean} [validation] Possible values: `"md5"`,
   *     `"crc32c"`, or `false`. By default, data integrity is validated with a
   *     CRC32c checksum. You may use MD5 if preferred, but that hash is not
   *     supported for composite objects. An error will be raised if MD5 is
   *     specified but is not available. You may also choose to skip validation
   *     completely, however this is **not recommended**.
   * @property {number} [start] A byte offset to begin the file's download
   *     from. Default is 0. NOTE: Byte ranges are inclusive; that is,
   *     `options.start = 0` and `options.end = 999` represent the first 1000
   *     bytes in a file or object. NOTE: when specifying a byte range, data
   *     integrity is not available.
   * @property {number} [end] A byte offset to stop reading the file at.
   *     NOTE: Byte ranges are inclusive; that is, `options.start = 0` and
   *     `options.end = 999` represent the first 1000 bytes in a file or object.
   *     NOTE: when specifying a byte range, data integrity is not available.
   * @property {boolean} [decompress=true] Disable auto decompression of the
   *     received data. By default this option is set to `true`.
   *     Applicable in cases where the data was uploaded with
   *     `gzip: true` option. See {@link File#createWriteStream}.
   */
  /**
   * Create a readable stream to read the contents of the remote file. It can be
   * piped to a writable stream or listened to for 'data' events to read a
   * file's contents.
   *
   * In the unlikely event there is a mismatch between what you downloaded and
   * the version in your Bucket, your error handler will receive an error with
   * code "CONTENT_DOWNLOAD_MISMATCH". If you receive this error, the best
   * recourse is to try downloading the file again.
   *
   * For faster crc32c computation, you must manually install
   * [`fast-crc32c`](https://www.npmjs.com/package/fast-crc32c):
   *
   *     $ npm install --save fast-crc32c
   *
   * NOTE: Readable streams will emit the `end` event when the file is fully
   * downloaded.
   *
   * @param {CreateReadStreamOptions} [options] Configuration options.
   * @returns {ReadableStream}
   *
   * @example
   * //-
   * // <h4>Downloading a File</h4>
   * //
   * // The example below demonstrates how we can reference a remote file, then
   * // pipe its contents to a local file. This is effectively creating a local
   * // backup of your remote data.
   * //-
   * const {Storage} = require('@google-cloud/storage');
   * const storage = new Storage();
   * const bucket = storage.bucket('my-bucket');
   *
   * const fs = require('fs');
   * const remoteFile = bucket.file('image.png');
   * const localFilename = '/Users/stephen/Photos/image.png';
   *
   * remoteFile.createReadStream()
   *   .on('error', function(err) {})
   *   .on('response', function(response) {
   *     // Server connected and responded with the specified status and headers.
   *    })
   *   .on('end', function() {
   *     // The file is fully downloaded.
   *   })
   *   .pipe(fs.createWriteStream(localFilename));
   *
   * //-
   * // To limit the downloaded data to only a byte range, pass an options
   * // object.
   * //-
   * const logFile = myBucket.file('access_log');
   * logFile.createReadStream({
   *     start: 10000,
   *     end: 20000
   *   })
   *   .on('error', function(err) {})
   *   .pipe(fs.createWriteStream('/Users/stephen/logfile.txt'));
   *
   * //-
   * // To read a tail byte range, specify only `options.end` as a negative
   * // number.
   * //-
   * const logFile = myBucket.file('access_log');
   * logFile.createReadStream({
   *     end: -100
   *   })
   *   .on('error', function(err) {})
   *   .pipe(fs.createWriteStream('/Users/stephen/logfile.txt'));
   */
  createReadStream(options: CreateReadStreamOptions = {}): Readable {
    options = Object.assign({decompress: true}, options);
    const rangeRequest =
      typeof options.start === 'number' || typeof options.end === 'number';
    const tailRequest = options.end! < 0;

    // eslint-disable-next-line @typescript-eslint/no-explicit-any
    let validateStream: any; // Created later, if necessary.

    const throughStream = streamEvents(new PassThrough());

    let isServedCompressed = true;
    let crc32c = true;
    let md5 = false;

    if (typeof options.validation === 'string') {
      // eslint-disable-next-line @typescript-eslint/no-explicit-any
      (options as any).validation = (
        options.validation as string
      ).toLowerCase();
      crc32c = options.validation === 'crc32c';
      md5 = options.validation === 'md5';
    } else if (options.validation === false) {
      crc32c = false;
    }

    const shouldRunValidation = !rangeRequest && (crc32c || md5);

    if (rangeRequest) {
      if (
        typeof options.validation === 'string' ||
        options.validation === true
      ) {
        throw new Error('Cannot use validation with file ranges (start/end).');
      }
      // Range requests can't receive data integrity checks.
      crc32c = false;
      md5 = false;
    }

    // Authenticate the request, then pipe the remote API request to the stream
    // returned to the user.
    const makeRequest = () => {
      const query = {
        alt: 'media',
      } as FileQuery;

      if (this.generation) {
        query.generation = this.generation;
      }

      if (options.userProject) {
        query.userProject = options.userProject;
      }

      interface Headers {
        [index: string]: string;
      }

      const headers = {
        'Accept-Encoding': 'gzip',
        'Cache-Control': 'no-store',
      } as Headers;

      if (rangeRequest) {
        const start = typeof options.start === 'number' ? options.start : '0';
        const end = typeof options.end === 'number' ? options.end : '';

        headers.Range = `bytes=${tailRequest ? end : `${start}-${end}`}`;
      }

      const reqOpts = {
        forever: false,
        uri: '',
        headers,
        qs: query,
      };

      const hashes: {crc32c?: string; md5?: string} = {};

      this.requestStream(reqOpts)
        .on('error', err => {
          throughStream.destroy(err);
        })
        .on('response', res => {
          throughStream.emit('response', res);
          // eslint-disable-next-line @typescript-eslint/no-explicit-any
          util.handleResp(null, res, null, onResponse as any);
        })
        .resume();

      // We listen to the response event from the request stream so that we
      // can...
      //
      //   1) Intercept any data from going to the user if an error occurred.
      //   2) Calculate the hashes from the http.IncomingMessage response
      //   stream,
      //      which will return the bytes from the source without decompressing
      //      gzip'd content. We then send it through decompressed, if
      //      applicable, to the user.
      const onResponse = (
        err: Error | null,
        _body: ResponseBody,
        rawResponseStream: Metadata
      ) => {
        if (err) {
          // Get error message from the body.
          getStream(rawResponseStream).then(body => {
            err.message = body;
            throughStream.destroy(err);
          });

          return;
        }

        rawResponseStream.on('error', onComplete);

        const headers = rawResponseStream.toJSON().headers;
        isServedCompressed = headers['content-encoding'] === 'gzip';
        const throughStreams: Writable[] = [];

        if (shouldRunValidation) {
          // The x-goog-hash header should be set with a crc32c and md5 hash.
          // ex: headers['x-goog-hash'] = 'crc32c=xxxx,md5=xxxx'
          if (typeof headers['x-goog-hash'] === 'string') {
            headers['x-goog-hash']
              .split(',')
              .forEach((hashKeyValPair: string) => {
                const delimiterIndex = hashKeyValPair.indexOf('=');
                const hashType = hashKeyValPair.substr(0, delimiterIndex);
                const hashValue = hashKeyValPair.substr(delimiterIndex + 1);
                hashes[hashType as 'crc32c' | 'md5'] = hashValue;
              });
          }

          validateStream = hashStreamValidation({crc32c, md5});
          throughStreams.push(validateStream);
        }

        if (isServedCompressed && options.decompress) {
          throughStreams.push(zlib.createGunzip());
        }

        if (throughStreams.length === 1) {
          rawResponseStream =
            // eslint-disable-next-line @typescript-eslint/no-explicit-any
            rawResponseStream.pipe(throughStreams[0]) as any;
        } else if (throughStreams.length > 1) {
          rawResponseStream = rawResponseStream.pipe(
            pumpify.obj(throughStreams)
          );
        }

        rawResponseStream
          .on('error', onComplete)
          .on('end', onComplete)
          .pipe(throughStream, {end: false});
      };
      // This is hooked to the `complete` event from the request stream. This is
      // our chance to validate the data and let the user know if anything went
      // wrong.
      let onCompleteCalled = false;
      const onComplete = async (err: Error | null) => {
        if (onCompleteCalled) {
          return;
        }

        onCompleteCalled = true;

        if (err) {
          throughStream.destroy(err);
          return;
        }

        if (rangeRequest || !shouldRunValidation) {
          throughStream.end();
          return;
        }

        // TODO(https://github.com/googleapis/nodejs-storage/issues/709):
        // Remove once the backend issue is fixed.
        // If object is stored compressed (having
        // metadata.contentEncoding === 'gzip') and was served decompressed,
        // then skip checksum validation because the remote checksum is computed
        // against the compressed version of the object.
        if (!isServedCompressed) {
          try {
            await this.getMetadata({userProject: options.userProject});
          } catch (e) {
            throughStream.destroy(e);
            return;
          }
          if (this.metadata.contentEncoding === 'gzip') {
            throughStream.end();
            return;
          }
        }

        // If we're doing validation, assume the worst-- a data integrity
        // mismatch. If not, these tests won't be performed, and we can assume
        // the best.
        let failed = crc32c || md5;

        if (crc32c && hashes.crc32c) {
          // We must remove the first four bytes from the returned checksum.
          // http://stackoverflow.com/questions/25096737/
          //   base64-encoding-of-crc32c-long-value
          failed = !validateStream.test('crc32c', hashes.crc32c.substr(4));
        }

        if (md5 && hashes.md5) {
          failed = !validateStream.test('md5', hashes.md5);
        }

        if (md5 && !hashes.md5) {
          const hashError = new RequestError(
            [
              'MD5 verification was specified, but is not available for the',
              'requested object. MD5 is not available for composite objects.',
            ].join(' ')
          );
          hashError.code = 'MD5_NOT_AVAILABLE';

          throughStream.destroy(hashError);
        } else if (failed) {
          const mismatchError = new RequestError(
            [
              'The downloaded data did not match the data from the server.',
              'To be sure the content is the same, you should download the',
              'file again.',
            ].join(' ')
          );
          mismatchError.code = 'CONTENT_DOWNLOAD_MISMATCH';

          throughStream.destroy(mismatchError);
        } else {
          throughStream.end();
        }
      };
    };

    throughStream.on('reading', makeRequest);

    return throughStream as Readable;
  }

  createResumableUpload(
    options?: CreateResumableUploadOptions
  ): Promise<CreateResumableUploadResponse>;
  createResumableUpload(
    options: CreateResumableUploadOptions,
    callback: CreateResumableUploadCallback
  ): void;
  createResumableUpload(callback: CreateResumableUploadCallback): void;
  /**
   * @callback CreateResumableUploadCallback
   * @param {?Error} err Request error, if any.
   * @param {string} uri The resumable upload's unique session URI.
   */
  /**
   * @typedef {array} CreateResumableUploadResponse
   * @property {string} 0 The resumable upload's unique session URI.
   */
  /**
   * @typedef {object} CreateResumableUploadOptions
   * @property {string} [configPath] A full JSON file path to use with
   *     `gcs-resumable-upload`. This maps to the [configstore option by the
   *     same
   * name](https://github.com/yeoman/configstore/tree/0df1ec950d952b1f0dfb39ce22af8e505dffc71a#configpath).
   * @property {object} [metadata] Metadata to set on the file.
   * @property {string} [origin] Origin header to set for the upload.
   * @property {string} [predefinedAcl] Apply a predefined set of access
   * controls to this object.
   *
   * Acceptable values are:
   * - **`authenticatedRead`** - Object owner gets `OWNER` access, and
   *   `allAuthenticatedUsers` get `READER` access.
   *
   * - **`bucketOwnerFullControl`** - Object owner gets `OWNER` access, and
   *   project team owners get `OWNER` access.
   *
   * - **`bucketOwnerRead`** - Object owner gets `OWNER` access, and project
   *   team owners get `READER` access.
   *
   * - **`private`** - Object owner gets `OWNER` access.
   *
   * - **`projectPrivate`** - Object owner gets `OWNER` access, and project
   *   team members get access according to their roles.
   *
   * - **`publicRead`** - Object owner gets `OWNER` access, and `allUsers`
   *   get `READER` access.
   * @property {boolean} [private] Make the uploaded file private. (Alias for
   *     `options.predefinedAcl = 'private'`)
   * @property {boolean} [public] Make the uploaded file public. (Alias for
   *     `options.predefinedAcl = 'publicRead'`)
   * @property {string} [userProject] The ID of the project which will be
   *     billed for the request.
   */
  /**
   * Create a unique resumable upload session URI. This is the first step when
   * performing a resumable upload.
   *
   * See the [Resumable upload
   * guide](https://cloud.google.com/storage/docs/json_api/v1/how-tos/resumable-upload)
   * for more on how the entire process works.
   *
   * <h4>Note</h4>
   *
   * If you are just looking to perform a resumable upload without worrying
   * about any of the details, see {@link File#createWriteStream}. Resumable
   * uploads are performed by default.
   *
   * @see [Resumable upload guide]{@link https://cloud.google.com/storage/docs/json_api/v1/how-tos/resumable-upload}
   *
   * @param {CreateResumableUploadOptions} [options] Configuration options.
   * @param {CreateResumableUploadCallback} [callback] Callback function.
   * @returns {Promise<CreateResumableUploadResponse>}
   *
   * @example
   * const {Storage} = require('@google-cloud/storage');
   * const storage = new Storage();
   * const myBucket = storage.bucket('my-bucket');
   *
   * const file = myBucket.file('my-file');
   * file.createResumableUpload(function(err, uri) {
   *   if (!err) {
   *     // `uri` can be used to PUT data to.
   *   }
   * });
   *
   * //-
   * // If the callback is omitted, we'll return a Promise.
   * //-
   * file.createResumableUpload().then(function(data) {
   *   const uri = data[0];
   * });
   */
  createResumableUpload(
    optionsOrCallback?:
      | CreateResumableUploadOptions
      | CreateResumableUploadCallback,
    callback?: CreateResumableUploadCallback
  ): void | Promise<CreateResumableUploadResponse> {
    const options =
      typeof optionsOrCallback === 'object' ? optionsOrCallback : {};
    callback =
      typeof optionsOrCallback === 'function' ? optionsOrCallback : callback;

    resumableUpload.createURI(
      {
        authClient: this.storage.authClient,
        apiEndpoint: this.storage.apiEndpoint,
        bucket: this.bucket.name,
        configPath: options.configPath,
        file: this.name,
        generation: this.generation,
        key: this.encryptionKey,
        kmsKeyName: this.kmsKeyName,
        metadata: options.metadata,
        offset: options.offset,
        origin: options.origin,
        predefinedAcl: options.predefinedAcl,
        private: options.private,
        public: options.public,
        userProject: options.userProject || this.userProject,
      },
      callback!
    );
  }

  /**
   * @typedef {object} CreateWriteStreamOptions Configuration options for File#createWriteStream().
   * @property {string} [configPath] **This only applies to resumable
   *     uploads.** A full JSON file path to use with `gcs-resumable-upload`.
   *     This maps to the [configstore option by the same
   * name](https://github.com/yeoman/configstore/tree/0df1ec950d952b1f0dfb39ce22af8e505dffc71a#configpath).
   * @property {string} [contentType] Alias for
   *     `options.metadata.contentType`. If set to `auto`, the file name is used
   *     to determine the contentType.
   * @property {string|boolean} [gzip] If true, automatically gzip the file.
   *     If set to `auto`, the contentType is used to determine if the file
   * should be gzipped. This will set `options.metadata.contentEncoding` to
   * `gzip` if necessary.
   * @property {object} [metadata] See the examples below or
   *     [Objects: insert request
   * body](https://cloud.google.com/storage/docs/json_api/v1/objects/insert#request_properties_JSON)
   *     for more details.
   * @property {number} [offset] The starting byte of the upload stream, for
   *     resuming an interrupted upload. Defaults to 0.
   * @property {string} [predefinedAcl] Apply a predefined set of access
   * controls to this object.
   *
   * Acceptable values are:
   * - **`authenticatedRead`** - Object owner gets `OWNER` access, and
   *   `allAuthenticatedUsers` get `READER` access.
   *
   * - **`bucketOwnerFullControl`** - Object owner gets `OWNER` access, and
   *   project team owners get `OWNER` access.
   *
   * - **`bucketOwnerRead`** - Object owner gets `OWNER` access, and project
   *   team owners get `READER` access.
   *
   * - **`private`** - Object owner gets `OWNER` access.
   *
   * - **`projectPrivate`** - Object owner gets `OWNER` access, and project
   *   team members get access according to their roles.
   *
   * - **`publicRead`** - Object owner gets `OWNER` access, and `allUsers`
   *   get `READER` access.
   * @property {boolean} [private] Make the uploaded file private. (Alias for
   *     `options.predefinedAcl = 'private'`)
   * @property {boolean} [public] Make the uploaded file public. (Alias for
   *     `options.predefinedAcl = 'publicRead'`)
   * @property {boolean} [resumable] Force a resumable upload. NOTE: When
   *     working with streams, the file format and size is unknown until it's
   *     completely consumed. Because of this, it's best for you to be explicit
   *     for what makes sense given your input.
   * @param {number} [timeout=60000] Set the HTTP request timeout in
   *     milliseconds. This option is not available for resumable uploads.
   *     Default: `60000`
   * @property {string} [uri] The URI for an already-created resumable
   *     upload. See {@link File#createResumableUpload}.
   * @property {string} [userProject] The ID of the project which will be
   *     billed for the request.
   * @property {string|boolean} [validation] Possible values: `"md5"`,
   *     `"crc32c"`, or `false`. By default, data integrity is validated with a
   *     CRC32c checksum. You may use MD5 if preferred, but that hash is not
   *     supported for composite objects. An error will be raised if MD5 is
   *     specified but is not available. You may also choose to skip validation
   *     completely, however this is **not recommended**.
   *     NOTE: Validation is automatically skipped for objects that were
   *     uploaded using the `gzip` option and have already compressed content.
   */
  /**
   * Create a writable stream to overwrite the contents of the file in your
   * bucket.
   *
   * A File object can also be used to create files for the first time.
   *
   * Resumable uploads are automatically enabled and must be shut off explicitly
   * by setting `options.resumable` to `false`.
   *
   * Resumable uploads require write access to the $HOME directory. Through
   * [`config-store`](https://www.npmjs.com/package/configstore), some metadata
   * is stored. By default, if the directory is not writable, we will fall back
   * to a simple upload. However, if you explicitly request a resumable upload,
   * and we cannot write to the config directory, we will return a
   * `ResumableUploadError`.
   *
   * <p class="notice">
   *   There is some overhead when using a resumable upload that can cause
   *   noticeable performance degradation while uploading a series of small
   *   files. When uploading files less than 10MB, it is recommended that the
   *   resumable feature is disabled.
   * </p>
   *
   * For faster crc32c computation, you must manually install
   * [`fast-crc32c`](https://www.npmjs.com/package/fast-crc32c):
   *
   *     $ npm install --save fast-crc32c
   *
   * NOTE: Writable streams will emit the `finish` event when the file is fully
   * uploaded.
   *
   * @see [Upload Options (Simple or Resumable)]{@link https://cloud.google.com/storage/docs/json_api/v1/how-tos/upload}
   * @see [Objects: insert API Documentation]{@link https://cloud.google.com/storage/docs/json_api/v1/objects/insert}
   *
   * @param {CreateWriteStreamOptions} [options] Configuration options.
   * @returns {WritableStream}
   *
   * @example
   * const fs = require('fs');
   * const {Storage} = require('@google-cloud/storage');
   * const storage = new Storage();
   * const myBucket = storage.bucket('my-bucket');
   *
   * const file = myBucket.file('my-file');
   *
   * //-
   * // <h4>Uploading a File</h4>
   * //
   * // Now, consider a case where we want to upload a file to your bucket. You
   * // have the option of using {@link Bucket#upload}, but that is just
   * // a convenience method which will do the following.
   * //-
   * fs.createReadStream('/Users/stephen/Photos/birthday-at-the-zoo/panda.jpg')
   *   .pipe(file.createWriteStream())
   *   .on('error', function(err) {})
   *   .on('finish', function() {
   *     // The file upload is complete.
   *   });
   *
   * //-
   * // <h4>Uploading a File with gzip compression</h4>
   * //-
   * fs.createReadStream('/Users/stephen/site/index.html')
   *   .pipe(file.createWriteStream({ gzip: true }))
   *   .on('error', function(err) {})
   *   .on('finish', function() {
   *     // The file upload is complete.
   *   });
   *
   * //-
   * // Downloading the file with `createReadStream` will automatically decode
   * // the file.
   * //-
   *
   * //-
   * // <h4>Uploading a File with Metadata</h4>
   * //
   * // One last case you may run into is when you want to upload a file to your
   * // bucket and set its metadata at the same time. Like above, you can use
   * // {@link Bucket#upload} to do this, which is just a wrapper around
   * // the following.
   * //-
   * fs.createReadStream('/Users/stephen/Photos/birthday-at-the-zoo/panda.jpg')
   *   .pipe(file.createWriteStream({
   *     metadata: {
   *       contentType: 'image/jpeg',
   *       metadata: {
   *         custom: 'metadata'
   *       }
   *     }
   *   }))
   *   .on('error', function(err) {})
   *   .on('finish', function() {
   *     // The file upload is complete.
   *   });
   */
  // eslint-disable-next-line @typescript-eslint/no-explicit-any
  createWriteStream(options: CreateWriteStreamOptions = {}): Writable {
    options = Object.assign({metadata: {}}, options);

    if (options.contentType) {
      options.metadata.contentType = options.contentType;
    }

    if (
      !options.metadata.contentType ||
      options.metadata.contentType === 'auto'
    ) {
      const detectedContentType = mime.getType(this.name);
      if (detectedContentType) {
        options.metadata.contentType = detectedContentType;
      }
    }

    let gzip = options.gzip;

    if (gzip === 'auto') {
      gzip = compressible(options.metadata.contentType);
    }

    if (gzip) {
      options.metadata.contentEncoding = 'gzip';
    }

    let crc32c = true;
    let md5 = false;

    if (typeof options.validation === 'string') {
      options.validation = options.validation.toLowerCase();
      crc32c = options.validation === 'crc32c';
      md5 = options.validation === 'md5';
    } else if (options.validation === false) {
      crc32c = false;
    }

    // Collect data as it comes in to store in a hash. This is compared to the
    // checksum value on the returned metadata from the API.
    const validateStream = hashStreamValidation({
      crc32c,
      md5,
    });

    const fileWriteStream = duplexify();

    fileWriteStream.on('progress', evt => {
      stream.emit('progress', evt);
    });

    const stream = streamEvents(
      pumpify([
        gzip ? zlib.createGzip() : new PassThrough(),
        validateStream,
        fileWriteStream,
      ])
    ) as Duplex;

    // Wait until we've received data to determine what upload technique to use.
    stream.on('writing', () => {
      if (options.resumable === false) {
        this.startSimpleUpload_(fileWriteStream, options);
        return;
      }

      if (options.configPath) {
        this.startResumableUpload_(fileWriteStream, options);
        return;
      }

      // The logic below attempts to mimic the resumable upload library,
      // gcs-resumable-upload. That library requires a writable configuration
      // directory in order to work. If we wait for that library to discover any
      // issues, we've already started a resumable upload which is difficult to back
      // out of. We want to catch any errors first, so we can choose a simple, non-
      // resumable upload instead.

      // Same as configstore (used by gcs-resumable-upload):
      // https://github.com/yeoman/configstore/blob/f09f067e50e6a636cfc648a6fc36a522062bd49d/index.js#L11
      const configDir = xdgBasedir.config || os.tmpdir();

      fs.access(configDir, fs.constants.W_OK, accessErr => {
        if (!accessErr) {
          // A configuration directory exists, and it's writable. gcs-resumable-upload
          // should have everything it needs to work.
          this.startResumableUpload_(fileWriteStream, options);
          return;
        }

        // The configuration directory is either not writable, or it doesn't exist.
        // gcs-resumable-upload will attempt to create it for the user, but we'll try
        // it now to confirm that it won't have any issues. That way, if we catch the
        // issue before we start the resumable upload, we can instead start a simple
        // upload.
        fs.mkdir(configDir, {mode: 0o0700}, err => {
          if (!err) {
            // We successfully created a configuration directory that
            // gcs-resumable-upload will use.
            this.startResumableUpload_(fileWriteStream, options);
            return;
          }

          if (options.resumable) {
            // The user wanted a resumable upload, but we couldn't create a
            // configuration directory, which means gcs-resumable-upload will fail.
            const error = new ResumableUploadError(
              [
                'A resumable upload could not be performed. The directory,',
                `${configDir}, is not writable. You may try another upload,`,
                'this time setting `options.resumable` to `false`.',
              ].join(' ')
            );
            stream.destroy(error);
          } else {
            // The user didn't care, resumable or not. Fall back to simple upload.
            this.startSimpleUpload_(fileWriteStream, options);
          }
        });
      });
    });

    fileWriteStream.on('response', stream.emit.bind(stream, 'response'));

    // This is to preserve the `finish` event. We wait until the request stream
    // emits "complete", as that is when we do validation of the data. After
    // that is successful, we can allow the stream to naturally finish.
    //
    // Reference for tracking when we can use a non-hack solution:
    // https://github.com/nodejs/node/pull/2314
    fileWriteStream.on('prefinish', () => {
      stream.cork();
    });

    // Compare our hashed version vs the completed upload's version.
    fileWriteStream.on('complete', () => {
      const metadata = this.metadata;

      // If we're doing validation, assume the worst-- a data integrity
      // mismatch. If not, these tests won't be performed, and we can assume the
      // best.
      let failed = crc32c || md5;

      if (crc32c && metadata.crc32c) {
        // We must remove the first four bytes from the returned checksum.
        // http://stackoverflow.com/questions/25096737/
        //   base64-encoding-of-crc32c-long-value
        failed = !validateStream.test('crc32c', metadata.crc32c.substr(4));
      }

      if (md5 && metadata.md5Hash) {
        failed = !validateStream.test('md5', metadata.md5Hash);
      }

      if (failed) {
        this.delete((err: ApiError) => {
          let code;
          let message;

          if (err) {
            code = 'FILE_NO_UPLOAD_DELETE';
            message = [
              'The uploaded data did not match the data from the server. As a',
              'precaution, we attempted to delete the file, but it was not',
              'successful. To be sure the content is the same, you should try',
              'removing the file manually, then uploading the file again.',
              '\n\nThe delete attempt failed with this message:',
              '\n\n  ' + err.message,
            ].join(' ');
          } else if (md5 && !metadata.md5Hash) {
            code = 'MD5_NOT_AVAILABLE';
            message = [
              'MD5 verification was specified, but is not available for the',
              'requested object. MD5 is not available for composite objects.',
            ].join(' ');
          } else {
            code = 'FILE_NO_UPLOAD';
            message = [
              'The uploaded data did not match the data from the server. As a',
              'precaution, the file has been deleted. To be sure the content',
              'is the same, you should try uploading the file again.',
            ].join(' ');
          }

          const error = new RequestError(message);
          error.code = code;
          error.errors = [err!];

          fileWriteStream.destroy(error);
        });

        return;
      }

      stream.uncork();
    });

    return stream as Writable;
  }

  /**
   * Delete failed resumable upload file cache.
   *
   * Resumable file upload cache the config file to restart upload in case of
   * failure. In certain scenarios, the resumable upload will not works and
   * upload file cache needs to be deleted to upload the same file.
   *
   * Following are some of the scenarios.
   *
   * Resumable file upload failed even though the file is successfully saved
   * on the google storage and need to clean up a resumable file cache to
   * update the same file.
   *
   * Resumable file upload failed due to pre-condition
   * (i.e generation number is not matched) and want to upload a same
   * file with the new generation number.
   *
   * @example
   * const {Storage} = require('@google-cloud/storage');
   * const storage = new Storage();
   * const myBucket = storage.bucket('my-bucket');
   *
   * const file = myBucket.file('my-file', { generation: 0 });
   * const contents = 'This is the contents of the file.';
   *
   * file.save(contents, function(err) {
   *   if (err) {
   *     file.deleteResumableCache();
   *   }
   * });
   *
   */
  deleteResumableCache() {
    const uploadStream = resumableUpload.upload({
      bucket: this.bucket.name,
      file: this.name,
      generation: this.generation,
    });
    uploadStream.deleteConfig();
  }

  download(options?: DownloadOptions): Promise<DownloadResponse>;
  download(options: DownloadOptions, callback: DownloadCallback): void;
  download(callback: DownloadCallback): void;
  /**
   * @typedef {array} DownloadResponse
   * @property [0] The contents of a File.
   */
  /**
   * @callback DownloadCallback
   * @param err Request error, if any.
   * @param contents The contents of a File.
   */
  /**
   * Convenience method to download a file into memory or to a local
   * destination.
   *
   * @param {object} [options] Configuration options. The arguments match those
   *     passed to {@link File#createReadStream}.
   * @param {string} [options.destination] Local file path to write the file's
   *     contents to.
   * @param {string} [options.userProject] The ID of the project which will be
   *     billed for the request.
   * @param {DownloadCallback} [callback] Callback function.
   * @returns {Promise<DownloadResponse>}
   *
   * @example
   * const {Storage} = require('@google-cloud/storage');
   * const storage = new Storage();
   * const myBucket = storage.bucket('my-bucket');
   *
   * const file = myBucket.file('my-file');
   *
   * //-
   * // Download a file into memory. The contents will be available as the
   * second
   * // argument in the demonstration below, `contents`.
   * //-
   * file.download(function(err, contents) {});
   *
   * //-
   * // Download a file to a local destination.
   * //-
   * file.download({
   *   destination: '/Users/me/Desktop/file-backup.txt'
   * }, function(err) {});
   *
   * //-
   * // If the callback is omitted, we'll return a Promise.
   * //-
   * file.download().then(function(data) {
   *   const contents = data[0];
   * });
   *
   * @example <caption>include:samples/files.js</caption>
   * region_tag:storage_download_file
   * Another example:
   *
   * @example <caption>include:samples/encryption.js</caption>
   * region_tag:storage_download_encrypted_file
   * Example of downloading an encrypted file:
   *
   * @example <caption>include:samples/requesterPays.js</caption>
   * region_tag:storage_download_file_requester_pays
   * Example of downloading a file where the requester pays:
   */
  download(
    optionsOrCallback?: DownloadOptions | DownloadCallback,
    callback?: DownloadCallback
  ): Promise<DownloadResponse> | void {
    let options: DownloadOptions;
    if (typeof optionsOrCallback === 'function') {
      callback = optionsOrCallback as DownloadCallback;
      options = {};
    } else {
      options = optionsOrCallback as DownloadOptions;
    }

    callback = once(callback as DownloadCallback);

    const destination = options.destination;
    delete options.destination;

    const fileStream = this.createReadStream(options);

    if (destination) {
      fileStream
        .on('error', callback)
        .pipe(fs.createWriteStream(destination))
        .on('error', callback)
        .on('finish', callback);
    } else {
      getStream
        .buffer(fileStream)
        .then(contents => callback?.(null, contents))
        .catch(callback as (error: RequestError) => void);
    }
  }

  /**
   * The Storage API allows you to use a custom key for server-side encryption.
   *
   * @see [Customer-supplied Encryption Keys]{@link https://cloud.google.com/storage/docs/encryption#customer-supplied}
   *
   * @param {string|buffer} encryptionKey An AES-256 encryption key.
   * @returns {File}
   *
   * @example
   * const crypto = require('crypto');
   * const {Storage} = require('@google-cloud/storage');
   * const storage = new Storage();
   * const myBucket = storage.bucket('my-bucket');
   *
   * const encryptionKey = crypto.randomBytes(32);
   *
   * const fileWithCustomEncryption = myBucket.file('my-file');
   * fileWithCustomEncryption.setEncryptionKey(encryptionKey);
   *
   * const fileWithoutCustomEncryption = myBucket.file('my-file');
   *
   * fileWithCustomEncryption.save('data', function(err) {
   *   // Try to download with the File object that hasn't had
   *   // `setEncryptionKey()` called:
   *   fileWithoutCustomEncryption.download(function(err) {
   *     // We will receive an error:
   *     //   err.message === 'Bad Request'
   *
   *     // Try again with the File object we called `setEncryptionKey()` on:
   *     fileWithCustomEncryption.download(function(err, contents) {
   *       // contents.toString() === 'data'
   *     });
   *   });
   * });
   *
   * @example <caption>include:samples/encryption.js</caption>
   * region_tag:storage_upload_encrypted_file
   * Example of uploading an encrypted file:
   *
   * @example <caption>include:samples/encryption.js</caption>
   * region_tag:storage_download_encrypted_file
   * Example of downloading an encrypted file:
   */
  setEncryptionKey(encryptionKey: string | Buffer) {
    this.encryptionKey = encryptionKey;
    this.encryptionKeyBase64 = Buffer.from(encryptionKey as string).toString(
      'base64'
    );
    this.encryptionKeyHash = crypto
      .createHash('sha256')
      // eslint-disable-next-line @typescript-eslint/no-explicit-any
      .update(this.encryptionKeyBase64, 'base64' as any)
      .digest('base64');

    this.encryptionKeyInterceptor = {
      request: reqOpts => {
        reqOpts.headers = reqOpts.headers || {};
        reqOpts.headers['x-goog-encryption-algorithm'] = 'AES256';
        reqOpts.headers['x-goog-encryption-key'] = this.encryptionKeyBase64;
        reqOpts.headers['x-goog-encryption-key-sha256'] =
          this.encryptionKeyHash;
        return reqOpts as DecorateRequestOptions;
      },
    };

    this.interceptors.push(this.encryptionKeyInterceptor!);

    return this;
  }

  getExpirationDate(): Promise<GetExpirationDateResponse>;
  getExpirationDate(callback: GetExpirationDateCallback): void;
  /**
   * @typedef {array} GetExpirationDateResponse
   * @property {date} 0 A Date object representing the earliest time this file's
   *     retention policy will expire.
   */
  /**
   * @callback GetExpirationDateCallback
   * @param {?Error} err Request error, if any.
   * @param {date} expirationDate A Date object representing the earliest time
   *     this file's retention policy will expire.
   */
  /**
   * If this bucket has a retention policy defined, use this method to get a
   * Date object representing the earliest time this file will expire.
   *
   * @param {GetExpirationDateCallback} [callback] Callback function.
   * @returns {Promise<GetExpirationDateResponse>}
   *
   * @example
   * const storage = require('@google-cloud/storage')();
   * const myBucket = storage.bucket('my-bucket');
   *
   * const file = myBucket.file('my-file');
   *
   * file.getExpirationDate(function(err, expirationDate) {
   *   // expirationDate is a Date object.
   * });
   */
  getExpirationDate(
    callback?: GetExpirationDateCallback
  ): void | Promise<GetExpirationDateResponse> {
    this.getMetadata(
      (err: ApiError | null, metadata: Metadata, apiResponse: Metadata) => {
        if (err) {
          callback!(err, null, apiResponse);
          return;
        }

        if (!metadata.retentionExpirationTime) {
          const error = new Error('An expiration time is not available.');
          callback!(error, null, apiResponse);
          return;
        }

        callback!(
          null,
          new Date(metadata.retentionExpirationTime),
          apiResponse
        );
      }
    );
  }

  getSignedPolicy(
    options: GetSignedPolicyOptions
  ): Promise<GetSignedPolicyResponse>;
  getSignedPolicy(
    options: GetSignedPolicyOptions,
    callback: GetSignedPolicyCallback
  ): void;
  getSignedPolicy(callback: GetSignedPolicyCallback): void;
  /**
   * @typedef {array} GetSignedPolicyResponse
   * @property {object} 0 The document policy.
   */
  /**
   * @callback GetSignedPolicyCallback
   * @param {?Error} err Request error, if any.
   * @param {object} policy The document policy.
   */
  /**
   * Get a v2 signed policy document to allow a user to upload data with a POST
   * request.
   *
   * In Google Cloud Platform environments, such as Cloud Functions and App
   * Engine, you usually don't provide a `keyFilename` or `credentials` during
   * instantiation. In those environments, we call the
   * [signBlob
   * API](https://cloud.google.com/iam/docs/reference/credentials/rest/v1/projects.serviceAccounts/signBlob)
   * to create a signed policy. That API requires either the
   * `https://www.googleapis.com/auth/iam` or
   * `https://www.googleapis.com/auth/cloud-platform` scope, so be sure they are
   * enabled.
   *
   * @see [Policy Document Reference]{@link https://cloud.google.com/storage/docs/xml-api/post-object#policydocument}
   *
   * @deprecated `getSignedPolicy()` is deprecated in favor of
   *     `generateSignedPostPolicyV2()` and `generateSignedPostPolicyV4()`.
   *     Currently, this method is an alias to `getSignedPolicyV2()`,
   *     and will be removed in a future major release.
   *     We recommend signing new policies using v4.
   *
   * @throws {Error} If an expiration timestamp from the past is given.
   * @throws {Error} If options.equals has an array with less or more than two
   *     members.
   * @throws {Error} If options.startsWith has an array with less or more than two
   *     members.
   *
   * @param {object} options Configuration options.
   * @param {array|array[]} [options.equals] Array of request parameters and
   *     their expected value (e.g. [['$<field>', '<value>']]). Values are
   *     translated into equality constraints in the conditions field of the
   *     policy document (e.g. ['eq', '$<field>', '<value>']). If only one
   *     equality condition is to be specified, options.equals can be a one-
   *     dimensional array (e.g. ['$<field>', '<value>']).
   * @param {*} options.expires - A timestamp when this policy will expire. Any
   *     value given is passed to `new Date()`.
   * @param {array|array[]} [options.startsWith] Array of request parameters and
   *     their expected prefixes (e.g. [['$<field>', '<value>']). Values are
   *     translated into starts-with constraints in the conditions field of the
   *     policy document (e.g. ['starts-with', '$<field>', '<value>']). If only
   *     one prefix condition is to be specified, options.startsWith can be a
   * one- dimensional array (e.g. ['$<field>', '<value>']).
   * @param {string} [options.acl] ACL for the object from possibly predefined
   *     ACLs.
   * @param {string} [options.successRedirect] The URL to which the user client
   *     is redirected if the upload is successful.
   * @param {string} [options.successStatus] - The status of the Google Storage
   *     response if the upload is successful (must be string).
   * @param {object} [options.contentLengthRange]
   * @param {number} [options.contentLengthRange.min] Minimum value for the
   *     request's content length.
   * @param {number} [options.contentLengthRange.max] Maximum value for the
   *     request's content length.
   * @param {GetSignedPolicyCallback} [callback] Callback function.
   * @returns {Promise<GetSignedPolicyResponse>}
   *
   * @example
   * const {Storage} = require('@google-cloud/storage');
   * const storage = new Storage();
   * const myBucket = storage.bucket('my-bucket');
   *
   * const file = myBucket.file('my-file');
   * const options = {
   *   equals: ['$Content-Type', 'image/jpeg'],
   *   expires: '10-25-2022',
   *   contentLengthRange: {
   *     min: 0,
   *     max: 1024
   *   }
   * };
   *
   * file.getSignedPolicy(options, function(err, policy) {
   *   // policy.string: the policy document in plain text.
   *   // policy.base64: the policy document in base64.
   *   // policy.signature: the policy signature in base64.
   * });
   *
   * //-
   * // If the callback is omitted, we'll return a Promise.
   * //-
   * file.getSignedPolicy(options).then(function(data) {
   *   const policy = data[0];
   * });
   */
  getSignedPolicy(
    optionsOrCallback?: GetSignedPolicyOptions | GetSignedPolicyCallback,
    cb?: GetSignedPolicyCallback
  ): void | Promise<GetSignedPolicyResponse> {
    const args = normalize<GetSignedPolicyOptions, GetSignedPolicyCallback>(
      optionsOrCallback,
      cb
    );
    const options = args.options;
    const callback = args.callback;
    this.generateSignedPostPolicyV2(options, callback);
  }

  generateSignedPostPolicyV2(
    options: GenerateSignedPostPolicyV2Options
  ): Promise<GenerateSignedPostPolicyV2Response>;
  generateSignedPostPolicyV2(
    options: GenerateSignedPostPolicyV2Options,
    callback: GenerateSignedPostPolicyV2Callback
  ): void;
  generateSignedPostPolicyV2(
    callback: GenerateSignedPostPolicyV2Callback
  ): void;
  /**
   * @typedef {array} GenerateSignedPostPolicyV2Response
   * @property {object} 0 The document policy.
   */
  /**
   * @callback GenerateSignedPostPolicyV2Callback
   * @param {?Error} err Request error, if any.
   * @param {object} policy The document policy.
   */
  /**
   * Get a signed policy document to allow a user to upload data with a POST
   * request.
   *
   * In Google Cloud Platform environments, such as Cloud Functions and App
   * Engine, you usually don't provide a `keyFilename` or `credentials` during
   * instantiation. In those environments, we call the
   * [signBlob
   * API](https://cloud.google.com/iam/docs/reference/credentials/rest/v1/projects.serviceAccounts/signBlob)
   * to create a signed policy. That API requires either the
   * `https://www.googleapis.com/auth/iam` or
   * `https://www.googleapis.com/auth/cloud-platform` scope, so be sure they are
   * enabled.
   *
   * @see [POST Object with the V2 signing process]{@link https://cloud.google.com/storage/docs/xml-api/post-object-v2}
   *
   * @throws {Error} If an expiration timestamp from the past is given.
   * @throws {Error} If options.equals has an array with less or more than two
   *     members.
   * @throws {Error} If options.startsWith has an array with less or more than two
   *     members.
   *
   * @param {object} options Configuration options.
   * @param {array|array[]} [options.equals] Array of request parameters and
   *     their expected value (e.g. [['$<field>', '<value>']]). Values are
   *     translated into equality constraints in the conditions field of the
   *     policy document (e.g. ['eq', '$<field>', '<value>']). If only one
   *     equality condition is to be specified, options.equals can be a one-
   *     dimensional array (e.g. ['$<field>', '<value>']).
   * @param {*} options.expires - A timestamp when this policy will expire. Any
   *     value given is passed to `new Date()`.
   * @param {array|array[]} [options.startsWith] Array of request parameters and
   *     their expected prefixes (e.g. [['$<field>', '<value>']). Values are
   *     translated into starts-with constraints in the conditions field of the
   *     policy document (e.g. ['starts-with', '$<field>', '<value>']). If only
   *     one prefix condition is to be specified, options.startsWith can be a
   * one- dimensional array (e.g. ['$<field>', '<value>']).
   * @param {string} [options.acl] ACL for the object from possibly predefined
   *     ACLs.
   * @param {string} [options.successRedirect] The URL to which the user client
   *     is redirected if the upload is successful.
   * @param {string} [options.successStatus] - The status of the Google Storage
   *     response if the upload is successful (must be string).
   * @param {object} [options.contentLengthRange]
   * @param {number} [options.contentLengthRange.min] Minimum value for the
   *     request's content length.
   * @param {number} [options.contentLengthRange.max] Maximum value for the
   *     request's content length.
   * @param {GenerateSignedPostPolicyV2Callback} [callback] Callback function.
   * @returns {Promise<GenerateSignedPostPolicyV2Response>}
   *
   * @example
   * const {Storage} = require('@google-cloud/storage');
   * const storage = new Storage();
   * const myBucket = storage.bucket('my-bucket');
   *
   * const file = myBucket.file('my-file');
   * const options = {
   *   equals: ['$Content-Type', 'image/jpeg'],
   *   expires: '10-25-2022',
   *   contentLengthRange: {
   *     min: 0,
   *     max: 1024
   *   }
   * };
   *
   * file.generateSignedPostPolicyV2(options, function(err, policy) {
   *   // policy.string: the policy document in plain text.
   *   // policy.base64: the policy document in base64.
   *   // policy.signature: the policy signature in base64.
   * });
   *
   * //-
   * // If the callback is omitted, we'll return a Promise.
   * //-
   * file.generateSignedPostPolicyV2(options).then(function(data) {
   *   const policy = data[0];
   * });
   */
  generateSignedPostPolicyV2(
    optionsOrCallback?:
      | GenerateSignedPostPolicyV2Options
      | GenerateSignedPostPolicyV2Callback,
    cb?: GenerateSignedPostPolicyV2Callback
  ): void | Promise<GenerateSignedPostPolicyV2Response> {
    const args = normalize<GenerateSignedPostPolicyV2Options>(
      optionsOrCallback,
      cb
    );
    let options = args.options;
    const callback = args.callback;
    const expires = new Date(
      (options as GenerateSignedPostPolicyV2Options).expires
    );

    if (isNaN(expires.getTime())) {
      throw new Error('The expiration date provided was invalid.');
    }

    if (expires.valueOf() < Date.now()) {
      throw new Error('An expiration date cannot be in the past.');
    }

    options = Object.assign({}, options);

    const conditions = [
      ['eq', '$key', this.name],
      {
        bucket: this.bucket.name,
      },
    ] as object[];

    if (Array.isArray(options.equals)) {
      if (!Array.isArray((options.equals as string[][])[0])) {
        options.equals = [options.equals as string[]];
      }
      (options.equals as string[][]).forEach(condition => {
        if (!Array.isArray(condition) || condition.length !== 2) {
          throw new Error('Equals condition must be an array of 2 elements.');
        }
        conditions.push(['eq', condition[0], condition[1]]);
      });
    }

    if (Array.isArray(options.startsWith)) {
      if (!Array.isArray((options.startsWith as string[][])[0])) {
        options.startsWith = [options.startsWith as string[]];
      }
      (options.startsWith as string[][]).forEach(condition => {
        if (!Array.isArray(condition) || condition.length !== 2) {
          throw new Error(
            'StartsWith condition must be an array of 2 elements.'
          );
        }
        conditions.push(['starts-with', condition[0], condition[1]]);
      });
    }

    if (options.acl) {
      conditions.push({
        acl: options.acl,
      });
    }

    if (options.successRedirect) {
      conditions.push({
        success_action_redirect: options.successRedirect,
      });
    }

    if (options.successStatus) {
      conditions.push({
        success_action_status: options.successStatus,
      });
    }

    if (options.contentLengthRange) {
      const min = options.contentLengthRange.min;
      const max = options.contentLengthRange.max;
      if (typeof min !== 'number' || typeof max !== 'number') {
        throw new Error(
          'ContentLengthRange must have numeric min & max fields.'
        );
      }
      conditions.push(['content-length-range', min, max]);
    }

    const policy = {
      expiration: expires.toISOString(),
      conditions,
    };

    const policyString = JSON.stringify(policy);
    const policyBase64 = Buffer.from(policyString).toString('base64');

    this.storage.authClient.sign(policyBase64).then(
      signature => {
        callback(null, {
          string: policyString,
          base64: policyBase64,
          signature,
        });
      },
      err => {
        callback(new SigningError(err.message));
      }
    );
  }

  generateSignedPostPolicyV4(
    options: GenerateSignedPostPolicyV4Options
  ): Promise<GenerateSignedPostPolicyV4Response>;
  generateSignedPostPolicyV4(
    options: GenerateSignedPostPolicyV4Options,
    callback: GenerateSignedPostPolicyV4Callback
  ): void;
  generateSignedPostPolicyV4(
    callback: GenerateSignedPostPolicyV4Callback
  ): void;
  /**
   * @typedef {object} SignedPostPolicyV4Output
   * @property {string} url The request URL.
   * @property {object} fields The form fields to include in the POST request.
   */
  /**
   * @typedef {array} GenerateSignedPostPolicyV4Response
   * @property {SignedPostPolicyV4Output} 0 An object containing the request URL and form fields.
   */
  /**
   * @callback GenerateSignedPostPolicyV4Callback
   * @param {?Error} err Request error, if any.
   * @param {SignedPostPolicyV4Output} output An object containing the request URL and form fields.
   */
  /**
   * Get a v4 signed policy document to allow a user to upload data with a POST
   * request.
   *
   * In Google Cloud Platform environments, such as Cloud Functions and App
   * Engine, you usually don't provide a `keyFilename` or `credentials` during
   * instantiation. In those environments, we call the
   * [signBlob
   * API](https://cloud.google.com/iam/docs/reference/credentials/rest/v1/projects.serviceAccounts/signBlob)
   * to create a signed policy. That API requires either the
   * `https://www.googleapis.com/auth/iam` or
   * `https://www.googleapis.com/auth/cloud-platform` scope, so be sure they are
   * enabled.
   *
   * @see [Policy Document Reference]{@link https://cloud.google.com/storage/docs/xml-api/post-object#policydocument}
   *
   * @param {object} options Configuration options.
   * @param {Date|number|string} options.expires - A timestamp when this policy will expire. Any
   *     value given is passed to `new Date()`.
   * @param {boolean} [config.virtualHostedStyle=false] Use virtual hosted-style
   *     URLs ('https://mybucket.storage.googleapis.com/...') instead of path-style
   *     ('https://storage.googleapis.com/mybucket/...'). Virtual hosted-style URLs
   *     should generally be preferred instaed of path-style URL.
   *     Currently defaults to `false` for path-style, although this may change in a
   *     future major-version release.
   * @param {string} [config.bucketBoundHostname] The bucket-bound hostname to return in
   *     the result, e.g. "https://cdn.example.com".
   * @param {object} [config.fields] [Form fields]{@link https://cloud.google.com/storage/docs/xml-api/post-object#policydocument}
   *     to include in the signed policy. Any fields with key beginning with 'x-ignore-'
   *     will not be included in the policy to be signed.
   * @param {object[]} [config.conditions] [Conditions]{@link https://cloud.google.com/storage/docs/authentication/signatures#policy-document}
   *     to include in the signed policy. All fields given in `config.fields` are
   *     automatically included in the conditions array, adding the same entry
   *     in both `fields` and `conditions` will result in duplicate entries.
   *
   * @param {GenerateSignedPostPolicyV4Callback} [callback] Callback function.
   * @returns {Promise<GenerateSignedPostPolicyV4Response>}
   *
   * @example
   * const {Storage} = require('@google-cloud/storage');
   * const storage = new Storage();
   * const myBucket = storage.bucket('my-bucket');
   *
   * const file = myBucket.file('my-file');
   * const options = {
   *   expires: '10-25-2022',
   *   conditions: [
   *     ['eq', '$Content-Type', 'image/jpeg'],
   *     ['content-length-range', 0, 1024],
   *   ],
   *   fields: {
   *     acl: 'public-read',
   *     'x-goog-meta-foo': 'bar',
   *     'x-ignore-mykey': 'data'
   *   }
   * };
   *
   * file.generateSignedPostPolicyV4(options, function(err, response) {
   *   // response.url The request URL
   *   // response.fields The form fields (including the signature) to include
   *   //     to be used to upload objects by HTML forms.
   * });
   *
   * //-
   * // If the callback is omitted, we'll return a Promise.
   * //-
   * file.generateSignedPostPolicyV4(options).then(function(data) {
   *   const response = data[0];
   *   // response.url The request URL
   *   // response.fields The form fields (including the signature) to include
   *   //     to be used to upload objects by HTML forms.
   * });
   */
  generateSignedPostPolicyV4(
    optionsOrCallback?:
      | GenerateSignedPostPolicyV4Options
      | GenerateSignedPostPolicyV4Callback,
    cb?: GenerateSignedPostPolicyV4Callback
  ): void | Promise<GenerateSignedPostPolicyV4Response> {
    const args = normalize<
      GenerateSignedPostPolicyV4Options,
      GenerateSignedPostPolicyV4Callback
    >(optionsOrCallback, cb);
    let options = args.options;
    const callback = args.callback;
    const expires = new Date(
      (options as GenerateSignedPostPolicyV4Options).expires
    );

    if (isNaN(expires.getTime())) {
      throw new Error('The expiration date provided was invalid.');
    }

    if (expires.valueOf() < Date.now()) {
      throw new Error('An expiration date cannot be in the past.');
    }

    if (expires.valueOf() - Date.now() > SEVEN_DAYS * 1000) {
      throw new Error(
        `Max allowed expiration is seven days (${SEVEN_DAYS} seconds).`
      );
    }

    options = Object.assign({}, options);
    let fields = Object.assign({}, options.fields);

    const now = new Date();
    const nowISO = dateFormat.format(now, 'YYYYMMDD[T]HHmmss[Z]', true);
    const todayISO = dateFormat.format(now, 'YYYYMMDD', true);

    const sign = async () => {
      const {client_email} = await this.storage.authClient.getCredentials();
      const credential = `${client_email}/${todayISO}/auto/storage/goog4_request`;

      fields = {
        ...fields,
        bucket: this.bucket.name,
        key: this.name,
        'x-goog-date': nowISO,
        'x-goog-credential': credential,
        'x-goog-algorithm': 'GOOG4-RSA-SHA256',
      };

      const conditions = options.conditions || [];

      Object.entries(fields).forEach(([key, value]) => {
        if (!key.startsWith('x-ignore-')) {
          conditions.push({[key]: value});
        }
      });

      delete fields.bucket;

      const expiration = dateFormat.format(
        expires,
        'YYYY-MM-DD[T]HH:mm:ss[Z]',
        true
      );

      const policy = {
        conditions,
        expiration,
      };

      const policyString = unicodeJSONStringify(policy);
      const policyBase64 = Buffer.from(policyString).toString('base64');

      try {
        const signature = await this.storage.authClient.sign(policyBase64);
        const signatureHex = Buffer.from(signature, 'base64').toString('hex');
        fields['policy'] = policyBase64;
        fields['x-goog-signature'] = signatureHex;

        let url: string;
        if (options.virtualHostedStyle) {
          url = `https://${this.bucket.name}.storage.googleapis.com/`;
        } else if (options.bucketBoundHostname) {
          url = `${options.bucketBoundHostname}/`;
        } else {
          url = `${STORAGE_POST_POLICY_BASE_URL}/${this.bucket.name}/`;
        }

        return {
          url,
          fields,
        };
      } catch (err) {
        throw new SigningError(err.message);
      }
    };

    sign().then(res => callback!(null, res), callback!);
  }

  getSignedUrl(cfg: GetSignedUrlConfig): Promise<GetSignedUrlResponse>;
  getSignedUrl(cfg: GetSignedUrlConfig, callback: GetSignedUrlCallback): void;
  /**
   * @typedef {array} GetSignedUrlResponse
   * @property {object} 0 The signed URL.
   */
  /**
   * @callback GetSignedUrlCallback
   * @param {?Error} err Request error, if any.
   * @param {object} url The signed URL.
   */
  /**
   * Get a signed URL to allow limited time access to the file.
   *
   * In Google Cloud Platform environments, such as Cloud Functions and App
   * Engine, you usually don't provide a `keyFilename` or `credentials` during
   * instantiation. In those environments, we call the
   * [signBlob
   * API](https://cloud.google.com/iam/docs/reference/credentials/rest/v1/projects.serviceAccounts/signBlob)
   * to create a signed URL. That API requires either the
   * `https://www.googleapis.com/auth/iam` or
   * `https://www.googleapis.com/auth/cloud-platform` scope, so be sure they are
   * enabled.
   *
   * @see [Signed URLs Reference]{@link https://cloud.google.com/storage/docs/access-control/signed-urls}
   *
   * @throws {Error} if an expiration timestamp from the past is given.
   *
   * @param {object} config Configuration object.
   * @param {string} config.action "read" (HTTP: GET), "write" (HTTP: PUT), or
   *     "delete" (HTTP: DELETE), "resumable" (HTTP: POST).
   *     When using "resumable", the header `X-Goog-Resumable: start` has
   *     to be sent when making a request with the signed URL.
   * @param {*} config.expires A timestamp when this link will expire. Any value
   *     given is passed to `new Date()`.
   *     Note: 'v4' supports maximum duration of 7 days (604800 seconds) from now.
   *     See [reference]{@link https://cloud.google.com/storage/docs/access-control/signed-urls#example}
   * @param {string} [config.version='v2'] The signing version to use, either
   *     'v2' or 'v4'.
   * @param {boolean} [config.virtualHostedStyle=false] Use virtual hosted-style
   *     URLs ('https://mybucket.storage.googleapis.com/...') instead of path-style
   *     ('https://storage.googleapis.com/mybucket/...'). Virtual hosted-style URLs
   *     should generally be preferred instaed of path-style URL.
   *     Currently defaults to `false` for path-style, although this may change in a
   *     future major-version release.
   * @param {string} [config.cname] The cname for this bucket, i.e.,
   *     "https://cdn.example.com".
   * @param {string} [config.contentMd5] The MD5 digest value in base64. Just like
   *     if you provide this, the client must provide this HTTP header with this same
   *     value in its request, so to if this parameter is not provided here,
   *     the client must not provide any value for this HTTP header in its request.
   * @param {string} [config.contentType] Just like if you provide this, the client
   *     must provide this HTTP header with this same value in its request, so to if
   *     this parameter is not provided here, the client must not provide any value
   *     for this HTTP header in its request.
   * @param {object} [config.extensionHeaders] If these headers are used, the
   * server will check to make sure that the client provides matching
   * values. See [Canonical extension
   * headers](https://cloud.google.com/storage/docs/access-control/signed-urls#about-canonical-extension-headers)
   * for the requirements of this feature, most notably:
   * - The header name must be prefixed with `x-goog-`
   * - The header name must be all lowercase
   *
   * Note: Multi-valued header passed as an array in the extensionHeaders
   *       object is converted into a string, delimited by `,` with
   *       no space. Requests made using the signed URL will need to
   *       delimit multi-valued headers using a single `,` as well, or
   *       else the server will report a mismatched signature.
   * @param {object} [config.queryParams] Additional query parameters to include
   *     in the signed URL.
   * @param {string} [config.promptSaveAs] The filename to prompt the user to
   *     save the file as when the signed url is accessed. This is ignored if
   *     `config.responseDisposition` is set.
   * @param {string} [config.responseDisposition] The
   *     [response-content-disposition parameter](http://goo.gl/yMWxQV) of the
   *     signed url.
   * @param {*} [config.accessibleAt=Date.now()] A timestamp when this link became usable. Any value
   *     given is passed to `new Date()`.
   *     Note: Use for 'v4' only.
   * @param {string} [config.responseType] The response-content-type parameter
   *     of the signed url.
   * @param {GetSignedUrlCallback} [callback] Callback function.
   * @returns {Promise<GetSignedUrlResponse>}
   *
   * @example
   * const {Storage} = require('@google-cloud/storage');
   * const storage = new Storage();
   * const myBucket = storage.bucket('my-bucket');
   *
   * const file = myBucket.file('my-file');
   *
   * //-
   * // Generate a URL that allows temporary access to download your file.
   * //-
   * const request = require('request');
   *
   * const config = {
   *   action: 'read',
   *   expires: '03-17-2025',
   * };
   *
   * file.getSignedUrl(config, function(err, url) {
   *   if (err) {
   *     console.error(err);
   *     return;
   *   }
   *
   *   // The file is now available to read from this URL.
   *   request(url, function(err, resp) {
   *     // resp.statusCode = 200
   *   });
   * });
   *
   * //-
   * // Generate a URL that allows temporary access to download your file.
   * // Access will begin at accessibleAt and end at expires.
   * //-
   * const request = require('request');
   *
   * const config = {
   *   action: 'read',
   *   expires: '03-17-2025',
   *   accessibleAt: '03-13-2025'
   * };
   *
   * file.getSignedUrl(config, function(err, url) {
   *   if (err) {
   *     console.error(err);
   *     return;
   *   }
   *
   *   // The file will be available to read from this URL from 03-13-2025 to 03-17-2025.
   *   request(url, function(err, resp) {
   *     // resp.statusCode = 200
   *   });
   * });
   *
   * //-
   * // Generate a URL to allow write permissions. This means anyone with this
   * URL
   * // can send a POST request with new data that will overwrite the file.
   * //-
   * file.getSignedUrl({
   *   action: 'write',
   *   expires: '03-17-2025'
   * }, function(err, url) {
   *   if (err) {
   *     console.error(err);
   *     return;
   *   }
   *
   *   // The file is now available to be written to.
   *   const writeStream = request.put(url);
   *   writeStream.end('New data');
   *
   *   writeStream.on('complete', function(resp) {
   *     // Confirm the new content was saved.
   *     file.download(function(err, fileContents) {
   *       console.log('Contents:', fileContents.toString());
   *       // Contents: New data
   *     });
   *   });
   * });
   *
   * //-
   * // If the callback is omitted, we'll return a Promise.
   * //-
   * file.getSignedUrl(config).then(function(data) {
   *   const url = data[0];
   * });
   *
   * @example <caption>include:samples/files.js</caption>
   * region_tag:storage_generate_signed_url
   * Another example:
   */
  getSignedUrl(
    cfg: GetSignedUrlConfig,
    callback?: GetSignedUrlCallback
  ): void | Promise<GetSignedUrlResponse> {
    const method = ActionToHTTPMethod[cfg.action];
    if (!method) {
      throw new Error('The action is not provided or invalid.');
    }
    const extensionHeaders = objectKeyToLowercase(cfg.extensionHeaders || {});
    if (cfg.action === 'resumable') {
      extensionHeaders['x-goog-resumable'] = 'start';
    }

    const queryParams = Object.assign({}, cfg.queryParams);
    if (typeof cfg.responseType === 'string') {
      queryParams['response-content-type'] = cfg.responseType!;
    }
    if (typeof cfg.promptSaveAs === 'string') {
      queryParams['response-content-disposition'] =
        'attachment; filename="' + cfg.promptSaveAs + '"';
    }
    if (typeof cfg.responseDisposition === 'string') {
      queryParams['response-content-disposition'] = cfg.responseDisposition!;
    }
    if (this.generation) {
      queryParams['generation'] = this.generation.toString();
    }

    const signConfig = {
      method,
      expires: cfg.expires,
      accessibleAt: cfg.accessibleAt,
      extensionHeaders,
      queryParams,
      contentMd5: cfg.contentMd5,
      contentType: cfg.contentType,
    } as SignerGetSignedUrlConfig;

    if (cfg.cname) {
      signConfig.cname = cfg.cname;
    }

    if (cfg.version) {
      signConfig.version = cfg.version;
    }

    if (cfg.virtualHostedStyle) {
      signConfig.virtualHostedStyle = cfg.virtualHostedStyle;
    }

    if (!this.signer) {
      this.signer = new URLSigner(this.storage.authClient, this.bucket, this);
    }

    this.signer
      .getSignedUrl(signConfig)
      .then(signedUrl => callback!(null, signedUrl), callback!);
  }

  isPublic(): Promise<IsPublicResponse>;
  isPublic(callback: IsPublicCallback): void;
  /**
   * @callback IsPublicCallback
   * @param {?Error} err Request error, if any.
   * @param {boolean} resp Whether file is public or not.
   */
  /**
   * @typedef {array} IsPublicResponse
   * @property {boolean} 0 Whether file is public or not.
   */
  /**
   * Check whether this file is public or not by sending
   * a HEAD request without credentials.
   * No errors from the server indicates that the current
   * file is public.
   * A 403-Forbidden error {@link https://cloud.google.com/storage/docs/json_api/v1/status-codes#403_Forbidden}
   * indicates that file is private.
   * Any other non 403 error is propagated to user.
   *
   * @param {IsPublicCallback} [callback] Callback function.
   * @returns {Promise<IsPublicResponse>}
   *
   * @example
   * const {Storage} = require('@google-cloud/storage');
   * const storage = new Storage();
   * const myBucket = storage.bucket('my-bucket');
   *
   * const file = myBucket.file('my-file');
   *
   * //-
   * // Check whether the file is publicly accessible.
   * //-
   * file.isPublic(function(err, resp) {
   *   if (err) {
   *     console.error(err);
   *     return;
   *   }
   *   console.log(`the file ${file.id} is public: ${resp}`) ;
   * })
   * //-
   * // If the callback is omitted, we'll return a Promise.
   * //-
   * file.isPublic().then(function(data) {
   *   const resp = data[0];
   * });
   */

  isPublic(callback?: IsPublicCallback): Promise<IsPublicResponse> | void {
    util.makeRequest(
      {
        method: 'HEAD',
        uri: `http://${
          this.bucket.name
        }.storage.googleapis.com/${encodeURIComponent(this.name)}`,
      },
      {
        retryOptions: this.storage.retryOptions,
      },
      (err: Error | ApiError | null) => {
        if (err) {
          const apiError = err as ApiError;
          if (apiError.code === 403) {
            callback!(null, false);
          } else {
            callback!(err);
          }
        } else {
          callback!(null, true);
        }
      }
    );
  }

  makePrivate(
    options?: MakeFilePrivateOptions
  ): Promise<MakeFilePrivateResponse>;
  makePrivate(callback: MakeFilePrivateCallback): void;
  makePrivate(
    options: MakeFilePrivateOptions,
    callback: MakeFilePrivateCallback
  ): void;
  /**
   * @typedef {object} MakeFilePrivateOptions Configuration options for File#makePrivate().
   * @property {Metadata} [metadata] Define custom metadata properties to define
   *     along with the operation.
   * @property {boolean} [strict] If true, set the file to be private to
   *     only the owner user. Otherwise, it will be private to the project.
   * @property {string} [userProject] The ID of the project which will be
   *     billed for the request.
   */
  /**
   * @callback MakeFilePrivateCallback
   * @param {?Error} err Request error, if any.
   * @param {object} apiResponse The full API response.
   */
  /**
   * @typedef {array} MakeFilePrivateResponse
   * @property {object} 0 The full API response.
   */
  /**
   * Make a file private to the project and remove all other permissions.
   * Set `options.strict` to true to make the file private to only the owner.
   *
   * @see [Objects: patch API Documentation]{@link https://cloud.google.com/storage/docs/json_api/v1/objects/patch}
   *
   * @param {MakeFilePrivateOptions} [options] Configuration options.
   * @param {MakeFilePrivateCallback} [callback] Callback function.
   * @returns {Promise<MakeFilePrivateResponse>}
   *
   * @example
   * const {Storage} = require('@google-cloud/storage');
   * const storage = new Storage();
   * const myBucket = storage.bucket('my-bucket');
   *
   * const file = myBucket.file('my-file');
   *
   * //-
   * // Set the file private so only project maintainers can see and modify it.
   * //-
   * file.makePrivate(function(err) {});
   *
   * //-
   * // Set the file private so only the owner can see and modify it.
   * //-
   * file.makePrivate({ strict: true }, function(err) {});
   *
   * //-
   * // If the callback is omitted, we'll return a Promise.
   * //-
   * file.makePrivate().then(function(data) {
   *   const apiResponse = data[0];
   * });
   */
  makePrivate(
    optionsOrCallback?: MakeFilePrivateOptions | MakeFilePrivateCallback,
    callback?: MakeFilePrivateCallback
  ): Promise<MakeFilePrivateResponse> | void {
    const options =
      typeof optionsOrCallback === 'object' ? optionsOrCallback : {};
    callback =
      typeof optionsOrCallback === 'function' ? optionsOrCallback : callback;

    const query = {
      predefinedAcl: options.strict ? 'private' : 'projectPrivate',
      // eslint-disable-next-line @typescript-eslint/no-explicit-any
    } as any;

    if (options.userProject) {
      query.userProject = options.userProject;
    }

    // You aren't allowed to set both predefinedAcl & acl properties on a file,
    // so acl must explicitly be nullified, destroying all previous acls on the
    // file.
    const metadata = extend({}, options.metadata, {acl: null});

    this.setMetadata(metadata, query, callback!);
  }

  makePublic(): Promise<MakeFilePublicResponse>;
  makePublic(callback: MakeFilePublicCallback): void;
  /**
   * @typedef {array} MakeFilePublicResponse
   * @property {object} 0 The full API response.
   */
  /**
   * @callback MakeFilePublicCallback
   * @param {?Error} err Request error, if any.
   * @param {object} apiResponse The full API response.
   */
  /**
   * Set a file to be publicly readable and maintain all previous permissions.
   *
   * @see [ObjectAccessControls: insert API Documentation]{@link https://cloud.google.com/storage/docs/json_api/v1/objectAccessControls/insert}
   *
   * @param {MakeFilePublicCallback} [callback] Callback function.
   * @returns {Promise<MakeFilePublicResponse>}
   *
   * @example
   * const {Storage} = require('@google-cloud/storage');
   * const storage = new Storage();
   * const myBucket = storage.bucket('my-bucket');
   *
   * const file = myBucket.file('my-file');
   *
   * file.makePublic(function(err, apiResponse) {});
   *
   * //-
   * // If the callback is omitted, we'll return a Promise.
   * //-
   * file.makePublic().then(function(data) {
   *   const apiResponse = data[0];
   * });
   *
   * @example <caption>include:samples/files.js</caption>
   * region_tag:storage_make_public
   * Another example:
   */
  makePublic(
    callback?: MakeFilePublicCallback
  ): Promise<MakeFilePublicResponse> | void {
    callback = callback || util.noop;
    this.acl.add(
      {
        entity: 'allUsers',
        role: 'READER',
      },
      (err, acl, resp) => {
        callback!(err, resp);
      }
    );
  }

  /**
   * The public URL of this File
   * Use {@link File#makePublic} to enable anonymous access via the returned URL.
   *
   * @returns {string}
   *
   * @example
   * const {Storage} = require('@google-cloud/storage');
   * const storage = new Storage();
   * const bucket = storage.bucket('albums');
   * const file = bucket.file('my-file');
   *
   * // publicUrl will be "https://storage.googleapis.com/albums/my-file"
   * const publicUrl = file.publicUrl();
   */
  publicUrl(): string {
    return `${this.storage.apiEndpoint}/${this.bucket.name}/${this.name}`;
  }

  move(
    destination: string | Bucket | File,
    options?: MoveOptions
  ): Promise<MoveResponse>;
  move(destination: string | Bucket | File, callback: MoveCallback): void;
  move(
    destination: string | Bucket | File,
    options: MoveOptions,
    callback: MoveCallback
  ): void;
  /**
   * @typedef {array} MoveResponse
   * @property {File} 0 The destination File.
   * @property {object} 1 The full API response.
   */
  /**
   * @callback MoveCallback
   * @param {?Error} err Request error, if any.
   * @param {?File} destinationFile The destination File.
   * @param {object} apiResponse The full API response.
   */
  /**
   * @typedef {object} MoveOptions Configuration options for File#move(). See an
   *     [Object
   * resource](https://cloud.google.com/storage/docs/json_api/v1/objects#resource).
   * @param {string} [userProject] The ID of the project which will be
   *     billed for the request.
   */
  /**
   * Move this file to another location. By default, this will rename the file
   * and keep it in the same bucket, but you can choose to move it to another
   * Bucket by providing a Bucket or File object or a URL beginning with
   * "gs://".
   *
   * **Warning**:
   * There is currently no atomic `move` method in the Cloud Storage API,
   * so this method is a composition of {@link File#copy} (to the new
   * location) and {@link File#delete} (from the old location). While
   * unlikely, it is possible that an error returned to your callback could be
   * triggered from either one of these API calls failing, which could leave a
   * duplicate file lingering. The error message will indicate what operation
   * has failed.
   *
   * @see [Objects: copy API Documentation]{@link https://cloud.google.com/storage/docs/json_api/v1/objects/copy}
   *
   * @throws {Error} If the destination file is not provided.
   *
   * @param {string|Bucket|File} destination Destination file.
   * @param {MoveCallback} [callback] Callback function.
   * @returns {Promise<MoveResponse>}
   *
   * @example
   * const {Storage} = require('@google-cloud/storage');
   * const storage = new Storage();
   * //-
   * // You can pass in a variety of types for the destination.
   * //
   * // For all of the below examples, assume we are working with the following
   * // Bucket and File objects.
   * //-
   * const bucket = storage.bucket('my-bucket');
   * const file = bucket.file('my-image.png');
   *
   * //-
   * // If you pass in a string for the destination, the file is moved to its
   * // current bucket, under the new name provided.
   * //-
   * file.move('my-image-new.png', function(err, destinationFile, apiResponse) {
   *   // `my-bucket` no longer contains:
   *   // - "my-image.png"
   *   // but contains instead:
   *   // - "my-image-new.png"
   *
   *   // `destinationFile` is an instance of a File object that refers to your
   *   // new file.
   * });
   *
   * //-
   * // If you pass in a string starting with "gs://" for the destination, the
   * // file is copied to the other bucket and under the new name provided.
   * //-
   * const newLocation = 'gs://another-bucket/my-image-new.png';
   * file.move(newLocation, function(err, destinationFile, apiResponse) {
   *   // `my-bucket` no longer contains:
   *   // - "my-image.png"
   *   //
   *   // `another-bucket` now contains:
   *   // - "my-image-new.png"
   *
   *   // `destinationFile` is an instance of a File object that refers to your
   *   // new file.
   * });
   *
   * //-
   * // If you pass in a Bucket object, the file will be moved to that bucket
   * // using the same name.
   * //-
   * const anotherBucket = gcs.bucket('another-bucket');
   *
   * file.move(anotherBucket, function(err, destinationFile, apiResponse) {
   *   // `my-bucket` no longer contains:
   *   // - "my-image.png"
   *   //
   *   // `another-bucket` now contains:
   *   // - "my-image.png"
   *
   *   // `destinationFile` is an instance of a File object that refers to your
   *   // new file.
   * });
   *
   * //-
   * // If you pass in a File object, you have complete control over the new
   * // bucket and filename.
   * //-
   * const anotherFile = anotherBucket.file('my-awesome-image.png');
   *
   * file.move(anotherFile, function(err, destinationFile, apiResponse) {
   *   // `my-bucket` no longer contains:
   *   // - "my-image.png"
   *   //
   *   // `another-bucket` now contains:
   *   // - "my-awesome-image.png"
   *
   *   // Note:
   *   // The `destinationFile` parameter is equal to `anotherFile`.
   * });
   *
   * //-
   * // If the callback is omitted, we'll return a Promise.
   * //-
   * file.move('my-image-new.png').then(function(data) {
   *   const destinationFile = data[0];
   *   const apiResponse = data[1];
   * });
   *
   * @example <caption>include:samples/files.js</caption>
   * region_tag:storage_move_file
   * Another example:
   */
  move(
    destination: string | Bucket | File,
    optionsOrCallback?: MoveOptions | MoveCallback,
    callback?: MoveCallback
  ): Promise<MoveResponse> | void {
    const options =
      typeof optionsOrCallback === 'object' ? optionsOrCallback : {};
    callback =
      typeof optionsOrCallback === 'function' ? optionsOrCallback : callback;

    callback = callback || util.noop;

    this.copy(destination, options, (err, destinationFile, copyApiResponse) => {
      if (err) {
        err.message = 'file#copy failed with an error - ' + err.message;
        callback!(err, null, copyApiResponse);
        return;
      }

      if (
        this.name !== destinationFile!.name ||
        this.bucket.name !== destinationFile!.bucket.name
      ) {
        this.delete(options, (err, apiResponse) => {
          if (err) {
            err.message = 'file#delete failed with an error - ' + err.message;
            callback!(err, destinationFile, apiResponse);
            return;
          }
          callback!(null, destinationFile, copyApiResponse);
        });
      } else {
        callback!(null, destinationFile, copyApiResponse);
      }
    });
  }

  rename(
    destinationFile: string | File,
    options?: RenameOptions
  ): Promise<RenameResponse>;
  rename(destinationFile: string | File, callback: RenameCallback): void;
  rename(
    destinationFile: string | File,
    options: RenameOptions,
    callback: RenameCallback
  ): void;
  /**
   * @typedef {array} RenameResponse
   * @property {File} 0 The destination File.
   * @property {object} 1 The full API response.
   */
  /**
   * @callback RenameCallback
   * @param {?Error} err Request error, if any.
   * @param {?File} destinationFile The destination File.
   * @param {object} apiResponse The full API response.
   */
  /**
   * @typedef {object} RenameOptions Configuration options for File#move(). See an
   *     [Object
   * resource](https://cloud.google.com/storage/docs/json_api/v1/objects#resource).
   * @param {string} [userProject] The ID of the project which will be
   *     billed for the request.
   */
  /**
   * Rename this file.
   *
   * **Warning**:
   * There is currently no atomic `rename` method in the Cloud Storage API,
   * so this method is an alias of {@link File#move}, which in turn is a
   * composition of {@link File#copy} (to the new location) and
   * {@link File#delete} (from the old location). While
   * unlikely, it is possible that an error returned to your callback could be
   * triggered from either one of these API calls failing, which could leave a
   * duplicate file lingering. The error message will indicate what operation
   * has failed.
   *
   * @param {string|File} destinationFile Destination file.
   * @param {RenameCallback} [callback] Callback function.
   * @returns {Promise<RenameResponse>}
   *
   * @example
   * const {Storage} = require('@google-cloud/storage');
   * const storage = new Storage();
   *
   * //-
   * // You can pass in a string or a File object.
   * //
   * // For all of the below examples, assume we are working with the following
   * // Bucket and File objects.
   * //-
   *
   * const bucket = storage.bucket('my-bucket');
   * const file = bucket.file('my-image.png');
   *
   * //-
   * // You can pass in a string for the destinationFile.
   * //-
   * file.rename('renamed-image.png', function(err, renamedFile, apiResponse) {
   *   // `my-bucket` no longer contains:
   *   // - "my-image.png"
   *   // but contains instead:
   *   // - "renamed-image.png"
   *
   *   // `renamedFile` is an instance of a File object that refers to your
   *   // renamed file.
   * });
   *
   * //-
   * // You can pass in a File object.
   * //-
   * const anotherFile = anotherBucket.file('my-awesome-image.png');
   *
   * file.rename(anotherFile, function(err, renamedFile, apiResponse) {
   *   // `my-bucket` no longer contains:
   *   // - "my-image.png"
   *
   *   // Note:
   *   // The `renamedFile` parameter is equal to `anotherFile`.
   * });
   *
   * //-
   * // If the callback is omitted, we'll return a Promise.
   * //-
   * file.rename('my-renamed-image.png').then(function(data) {
   *   const renamedFile = data[0];
   *   const apiResponse = data[1];
   * });
   */
  rename(
    destinationFile: string | File,
    optionsOrCallback?: RenameOptions | RenameCallback,
    callback?: RenameCallback
  ): Promise<RenameResponse> | void {
    const options =
      typeof optionsOrCallback === 'object' ? optionsOrCallback : {};
    callback =
      typeof optionsOrCallback === 'function' ? optionsOrCallback : callback;

    callback = callback || util.noop;

    this.move(destinationFile, options, callback);
  }

  request(reqOpts: DecorateRequestOptions): Promise<[ResponseBody, Metadata]>;
  request(
    reqOpts: DecorateRequestOptions,
    callback: BodyResponseCallback
  ): void;
  /**
   * Makes request and applies userProject query parameter if necessary.
   *
   * @private
   *
   * @param {object} reqOpts - The request options.
   * @param {function} callback - The callback function.
   */
  request(
    reqOpts: DecorateRequestOptions,
    callback?: BodyResponseCallback
  ): void | Promise<[ResponseBody, Metadata]> {
    return this.parent.request.call(this, reqOpts, callback!);
  }

  rotateEncryptionKey(
    options?: RotateEncryptionKeyOptions
  ): Promise<RotateEncryptionKeyResponse>;
  rotateEncryptionKey(callback: RotateEncryptionKeyCallback): void;
  rotateEncryptionKey(
    options: RotateEncryptionKeyOptions,
    callback: RotateEncryptionKeyCallback
  ): void;
  /**
   * @callback RotateEncryptionKeyCallback
   * @extends CopyCallback
   */
  /**
   * @typedef RotateEncryptionKeyResponse
   * @extends CopyResponse
   */
  /**
   * @param {string|buffer|object} RotateEncryptionKeyOptions Configuration options
   *     for File#rotateEncryptionKey().
   * If a string or Buffer is provided, it is interpreted as an AES-256,
   * customer-supplied encryption key. If you'd like to use a Cloud KMS key
   * name, you must specify an options object with the property name:
   * `kmsKeyName`.
   * @param {string|buffer} [options.encryptionKey] An AES-256 encryption key.
   * @param {string} [options.kmsKeyName] A Cloud KMS key name.
   */
  /**
   * This method allows you to update the encryption key associated with this
   * file.
   *
   * @see [Customer-supplied Encryption Keys]{@link https://cloud.google.com/storage/docs/encryption#customer-supplied}
   *
   * @param {RotateEncryptionKeyOptions} [options] - Configuration options.
   * @param {RotateEncryptionKeyCallback} [callback]
   * @returns {Promise<File>}
   *
   * @example <caption>include:samples/encryption.js</caption>
   * region_tag:storage_rotate_encryption_key
   * Example of rotating the encryption key for this file:
   */
  rotateEncryptionKey(
    optionsOrCallback?:
      | RotateEncryptionKeyOptions
      | RotateEncryptionKeyCallback,
    callback?: RotateEncryptionKeyCallback
  ): Promise<RotateEncryptionKeyResponse> | void {
    callback =
      typeof optionsOrCallback === 'function' ? optionsOrCallback : callback;
    let options: EncryptionKeyOptions = {};
    if (
      typeof optionsOrCallback === 'string' ||
      optionsOrCallback instanceof Buffer
    ) {
      options = {
        encryptionKey: optionsOrCallback,
      };
    } else if (typeof optionsOrCallback === 'object') {
      options = optionsOrCallback;
    }

    const newFile = this.bucket.file(this.id!, options);
    this.copy(newFile, callback!);
  }

  save(data: string | Buffer, options?: SaveOptions): Promise<void>;
  save(data: string | Buffer, callback: SaveCallback): void;
  save(
    data: string | Buffer,
    options: SaveOptions,
    callback: SaveCallback
  ): void;
  /**
   * @typedef {object} SaveOptions
   * @extends CreateWriteStreamOptions
   */
  /**
   * @callback SaveCallback
   * @param {?Error} err Request error, if any.
   */
  /**
   * Write strings or buffers to a file.
   *
   * *This is a convenience method which wraps {@link File#createWriteStream}.*
   * To upload arbitrary data to a file, please use {@link File#createWriteStream} directly.
   *
   * Resumable uploads are automatically enabled and must be shut off explicitly
   * by setting `options.resumable` to `false`.
   *
   * Multipart uploads with retryable error codes will be retried 3 times with exponential backoff.
   *
   * <p class="notice">
   *   There is some overhead when using a resumable upload that can cause
   *   noticeable performance degradation while uploading a series of small
   * files. When uploading files less than 10MB, it is recommended that the
   * resumable feature is disabled.
   * </p>
   *
   * @param {string | Buffer} data The data to write to a file.
   * @param {SaveOptions} [options] See {@link File#createWriteStream}'s `options`
   *     parameter.
   * @param {SaveCallback} [callback] Callback function.
   * @returns {Promise}
   *
   * @example
   * const {Storage} = require('@google-cloud/storage');
   * const storage = new Storage();
   * const myBucket = storage.bucket('my-bucket');
   *
   * const file = myBucket.file('my-file');
   * const contents = 'This is the contents of the file.';
   *
   * file.save(contents, function(err) {
   *   if (!err) {
   *     // File written successfully.
   *   }
   * });
   *
   * //-
   * // If the callback is omitted, we'll return a Promise.
   * //-
   * file.save(contents).then(function() {});
   */
  save(
    data: string | Buffer,
    optionsOrCallback?: SaveOptions | SaveCallback,
    callback?: SaveCallback
  ): Promise<void> | void {
    // tslint:enable:no-any
    callback =
      typeof optionsOrCallback === 'function' ? optionsOrCallback : callback;
    const options =
      typeof optionsOrCallback === 'object' ? optionsOrCallback : {};
    const isMultipart = options.resumable === false;
    const returnValue = retry(
      async (bail: (err: Error) => void) => {
        await new Promise<void>((resolve, reject) => {
          const writable = this.createWriteStream(options)
            .on('error', err => {
              if (
                isMultipart &&
                this.storage.retryOptions.autoRetry &&
                this.storage.retryOptions.retryableErrorFn!(err)
              ) {
                return reject(err);
              } else {
                return bail(err);
              }
            })
            .on('finish', () => {
              return resolve();
            });
          if (options.onUploadProgress) {
            writable.on('progress', options.onUploadProgress);
          }
          writable.end(data);
        });
      },
      {
        retries: this.storage.retryOptions.maxRetries,
        factor: this.storage.retryOptions.retryDelayMultiplier,
<<<<<<< HEAD
        maxTimeout: this.storage.retryOptions.maxRetryDelay!*1000, //convert to milliseconds
        maxRetryTime: this.storage.retryOptions.totalTimeout!*1000 //convert to milliseconds
=======
        maxTimeout: this.storage.retryOptions.maxRetryDelay,
        maxRetryTime: this.storage.retryOptions.totalTimeout,
>>>>>>> de6376e4
      }
    );
    if (!callback) {
      return returnValue;
    } else {
      return returnValue
        .then(() => {
          if (callback) {
            return callback();
          }
        })
        .catch(callback);
    }
  }
  setStorageClass(
    storageClass: string,
    options?: SetStorageClassOptions
  ): Promise<SetStorageClassResponse>;
  setStorageClass(
    storageClass: string,
    options: SetStorageClassOptions,
    callback: SetStorageClassCallback
  ): void;
  setStorageClass(
    storageClass: string,
    callback?: SetStorageClassCallback
  ): void;
  /**
   * @typedef {array} SetStorageClassResponse
   * @property {object} 0 The full API response.
   */
  /**
   * @typedef {object} SetStorageClassOptions Configuration options for File#setStorageClass().
   * @property {string} [userProject] The ID of the project which will be
   *     billed for the request.
   */
  /**
   * @callback SetStorageClassCallback
   * @param {?Error} err Request error, if any.
   * @param {object} apiResponse The full API response.
   */
  /**
   * Set the storage class for this file.
   *
   * @see [Per-Object Storage Class]{@link https://cloud.google.com/storage/docs/per-object-storage-class}
   * @see [Storage Classes]{@link https://cloud.google.com/storage/docs/storage-classes}
   *
   * @param {string} storageClass The new storage class. (`standard`,
   *     `nearline`, `coldline`, or `archive`)
   *     **Note:** The storage classes `multi_regional` and `regional`
   *     are now legacy and will be deprecated in the future.
   * @param {SetStorageClassOptions} [options] Configuration options.
   * @param {string} [options.userProject] The ID of the project which will be
   *     billed for the request.
   * @param {SetStorageClassCallback} [callback] Callback function.
   * @returns {Promise<SetStorageClassResponse>}
   *
   * @example
   * file.setStorageClass('nearline', function(err, apiResponse) {
   *   if (err) {
   *     // Error handling omitted.
   *   }
   *
   *   // The storage class was updated successfully.
   * });
   *
   * //-
   * // If the callback is omitted, we'll return a Promise.
   * //-
   * file.setStorageClass('nearline').then(function() {});
   */
  setStorageClass(
    storageClass: string,
    optionsOrCallback?: SetStorageClassOptions | SetStorageClassCallback,
    callback?: SetStorageClassCallback
  ): Promise<SetStorageClassResponse> | void {
    callback =
      typeof optionsOrCallback === 'function' ? optionsOrCallback : callback;
    const options =
      typeof optionsOrCallback === 'object' ? optionsOrCallback : {};
    const req = extend<SetStorageClassRequest, SetStorageClassOptions>(
      true,
      {},
      options
    );

    // In case we get input like `storageClass`, convert to `storage_class`.
    req.storageClass = storageClass
      .replace(/-/g, '_')
      .replace(/([a-z])([A-Z])/g, (_, low, up) => {
        return low + '_' + up;
      })
      .toUpperCase();

    this.copy(this, req, (err, file, apiResponse) => {
      if (err) {
        callback!(err, apiResponse!);
        return;
      }

      this.metadata = file!.metadata;

      callback!(null, apiResponse!);
    });
  }

  /**
   * Set a user project to be billed for all requests made from this File
   * object.
   *
   * @param {string} userProject The user project.
   *
   * @example
   * const {Storage} = require('@google-cloud/storage');
   * const storage = new Storage();
   * const bucket = storage.bucket('albums');
   * const file = bucket.file('my-file');
   *
   * file.setUserProject('grape-spaceship-123');
   */
  setUserProject(userProject: string): void {
    this.bucket.setUserProject.call(this, userProject);
  }

  /**
   * This creates a gcs-resumable-upload upload stream.
   *
   * @see [gcs-resumable-upload]{@link https://github.com/stephenplusplus/gcs-resumable-upload}
   *
   * @param {Duplexify} stream - Duplexify stream of data to pipe to the file.
   * @param {object=} options - Configuration object.
   *
   * @private
   */
  startResumableUpload_(
    dup: Duplexify,
    options: CreateResumableUploadOptions
  ): void {
    options = Object.assign(
      {
        metadata: {},
      },
      options
    );

    const uploadStream = resumableUpload.upload({
      authClient: this.storage.authClient,
      apiEndpoint: this.storage.apiEndpoint,
      bucket: this.bucket.name,
      configPath: options.configPath,
      customRequestOptions: this.getRequestInterceptors().reduce(
        (reqOpts, interceptorFn) => interceptorFn(reqOpts),
        {}
      ),
      file: this.name,
      generation: this.generation,
      key: this.encryptionKey,
      kmsKeyName: this.kmsKeyName,
      metadata: options.metadata,
      offset: options.offset,
      predefinedAcl: options.predefinedAcl,
      private: options.private,
      public: options.public,
      uri: options.uri,
      userProject: options.userProject || this.userProject,
    });

    uploadStream
      .on('response', resp => {
        dup.emit('response', resp);
      })
      .on('metadata', metadata => {
        this.metadata = metadata;
      })
      .on('finish', () => {
        dup.emit('complete');
      })
      .on('progress', evt => dup.emit('progress', evt));

    dup.setWritable(uploadStream);
  }

  /**
   * Takes a readable stream and pipes it to a remote file. Unlike
   * `startResumableUpload_`, which uses the resumable upload technique, this
   * method uses a simple upload (all or nothing).
   *
   * @param {Duplexify} dup - Duplexify stream of data to pipe to the file.
   * @param {object=} options - Configuration object.
   *
   * @private
   */
  startSimpleUpload_(dup: Duplexify, options?: CreateWriteStreamOptions): void {
    options = Object.assign(
      {
        metadata: {},
      },
      options
    );

    const apiEndpoint = this.storage.apiEndpoint;
    const bucketName = this.bucket.name;
    const uri = `${apiEndpoint}/upload/storage/v1/b/${bucketName}/o`;

    const reqOpts: DecorateRequestOptions = {
      qs: {
        name: this.name,
      },
      uri: uri,
    };

    if (this.generation !== undefined) {
      reqOpts.qs.ifGenerationMatch = this.generation;
    }

    if (this.kmsKeyName !== undefined) {
      reqOpts.qs.kmsKeyName = this.kmsKeyName;
    }

    if (typeof options.timeout === 'number') {
      reqOpts.timeout = options.timeout;
    }

    if (options.userProject || this.userProject) {
      reqOpts.qs.userProject = options.userProject || this.userProject;
    }

    if (options.predefinedAcl) {
      reqOpts.qs.predefinedAcl = options.predefinedAcl;
    } else if (options.private) {
      reqOpts.qs.predefinedAcl = 'private';
    } else if (options.public) {
      reqOpts.qs.predefinedAcl = 'publicRead';
    }

    util.makeWritableStream(dup, {
      makeAuthenticatedRequest: (reqOpts: object) => {
        this.request(reqOpts as DecorateRequestOptions, (err, body, resp) => {
          if (err) {
            dup.destroy(err);
            return;
          }

          this.metadata = body;
          dup.emit('response', resp);
          dup.emit('complete');
        });
      },
      metadata: options.metadata,
      request: reqOpts,
    });
  }
}

/*! Developer Documentation
 *
 * All async methods (except for streams) will return a Promise in the event
 * that a callback is omitted.
 */
promisifyAll(File, {
  exclude: ['publicUrl', 'request', 'save', 'setEncryptionKey'],
});

/**
 * Reference to the {@link File} class.
 * @name module:@google-cloud/storage.File
 * @see File
 */
export {File};<|MERGE_RESOLUTION|>--- conflicted
+++ resolved
@@ -3647,13 +3647,8 @@
       {
         retries: this.storage.retryOptions.maxRetries,
         factor: this.storage.retryOptions.retryDelayMultiplier,
-<<<<<<< HEAD
         maxTimeout: this.storage.retryOptions.maxRetryDelay!*1000, //convert to milliseconds
-        maxRetryTime: this.storage.retryOptions.totalTimeout!*1000 //convert to milliseconds
-=======
-        maxTimeout: this.storage.retryOptions.maxRetryDelay,
-        maxRetryTime: this.storage.retryOptions.totalTimeout,
->>>>>>> de6376e4
+        maxRetryTime: this.storage.retryOptions.totalTimeout!*1000, //convert to milliseconds
       }
     );
     if (!callback) {
