--- conflicted
+++ resolved
@@ -1511,28 +1511,10 @@
       typeof optionsOrCallback === 'function' ? optionsOrCallback : callback;
 
     resumableUpload.createURI(
-<<<<<<< HEAD
-        {
-          authClient: this.storage.authClient,
-          bucket: this.bucket.name,
-          configPath: options.configPath,
-          file: this.name,
-          generation: this.generation,
-          key: this.encryptionKey,
-          kmsKeyName: this.kmsKeyName,
-          metadata: options.metadata,
-          offset: options.offset,
-          origin: options.origin,
-          predefinedAcl: options.predefinedAcl,
-          private: options.private,
-          public: options.public,
-          userProject: options.userProject || this.userProject,
-        },
-        callback!);
-=======
       {
         authClient: this.storage.authClient,
         bucket: this.bucket.name,
+        configPath: options.configPath,
         file: this.name,
         generation: this.generation,
         key: this.encryptionKey,
@@ -1547,7 +1529,6 @@
       },
       callback!
     );
->>>>>>> 30fff155
   }
 
   /**
