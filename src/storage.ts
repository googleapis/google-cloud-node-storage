--- conflicted
+++ resolved
@@ -24,10 +24,6 @@
 import {File} from './file';
 import {normalize} from './util';
 import {HmacKey, HmacKeyMetadata, HmacKeyOptions} from './hmacKey';
-<<<<<<< HEAD
-=======
-import {ApiError} from '../../nodejs-common/build/src';
->>>>>>> 52131722
 
 export interface GetServiceAccountOptions {
   userProject?: string;
