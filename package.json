--- conflicted
+++ resolved
@@ -122,13 +122,8 @@
     "@types/xdg-basedir": "^2.0.0",
     "codecov": "^3.0.0",
     "eslint": "^5.0.0",
-<<<<<<< HEAD
-    "eslint-config-prettier": "^2.5.0",
-    "eslint-plugin-node": "^6.0.0",
-=======
     "eslint-config-prettier": "^3.0.0",
     "eslint-plugin-node": "^7.0.0",
->>>>>>> b18c35df
     "eslint-plugin-prettier": "^2.3.1",
     "gts": "^0.8.0",
     "hard-rejection": "^1.0.0",
